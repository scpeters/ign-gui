--- conflicted
+++ resolved
@@ -28,11 +28,8 @@
 #include "ignition/gui/BoolWidget.hh"
 #include "ignition/gui/ColorWidget.hh"
 #include "ignition/gui/CollapsibleWidget.hh"
-<<<<<<< HEAD
 #include "ignition/gui/EnumWidget.hh"
 #include "ignition/gui/GeometryWidget.hh"
-=======
->>>>>>> d4dcdadd
 #include "ignition/gui/Iface.hh"
 #include "ignition/gui/NumberWidget.hh"
 #include "ignition/gui/Pose3dWidget.hh"
@@ -88,7 +85,6 @@
 }
 
 /////////////////////////////////////////////////
-<<<<<<< HEAD
 TEST(MessageWidgetTest, EmptyMsgWidget)
 {
   setVerbosity(4);
@@ -97,15 +93,15 @@
   {
     msgs::Visual visualMsg;
 
-    auto msgWidget = new MessageWidget(&visualMsg);
+    auto widget = new MessageWidget(&visualMsg);
 
     QCoreApplication::processEvents();
 
     auto retVisualMsg =
-        dynamic_cast<msgs::Visual *>(msgWidget->Msg());
+        dynamic_cast<msgs::Visual *>(widget->Msg());
     EXPECT_TRUE(retVisualMsg != nullptr);
 
-    delete msgWidget;
+    delete widget;
   }
 
   {
@@ -124,28 +120,11 @@
 }
 
 /////////////////////////////////////////////////
-=======
->>>>>>> d4dcdadd
 TEST(MessageWidgetTest, JointMsgWidget)
 {
   setVerbosity(4);
   EXPECT_TRUE(initApp());
 
-<<<<<<< HEAD
-  msgs::Joint jointMsg;
-
-  {
-    // joint
-    jointMsg.set_name("test_joint");
-    jointMsg.set_id(1122u);
-    jointMsg.set_parent("test_joint_parent");
-    jointMsg.set_parent_id(212121u);
-    jointMsg.set_child("test_joint_child");
-    jointMsg.set_child_id(454545u);
-
-    // type
-    jointMsg.set_type(msgs::ConvertJointType("revolute"));
-=======
   // Message
   msgs::Joint msg;
   {
@@ -159,22 +138,14 @@
 
     // type
     msg.set_type(msgs::ConvertJointType("revolute"));
->>>>>>> d4dcdadd
 
     // pose
     math::Vector3d pos(4.0, -1.0, 3.5);
     math::Quaterniond quat(0.0, 1.57, 0.0);
-<<<<<<< HEAD
-    msgs::Set(jointMsg.mutable_pose(), math::Pose3d(pos, quat));
-
-    // axis1
-    auto axisMsg = jointMsg.mutable_axis1();
-=======
     msgs::Set(msg.mutable_pose(), math::Pose3d(pos, quat));
 
     // axis1
     auto axisMsg = msg.mutable_axis1();
->>>>>>> d4dcdadd
     msgs::Set(axisMsg->mutable_xyz(), math::Vector3d::UnitX);
     axisMsg->set_use_parent_model_frame(false);
     axisMsg->set_limit_lower(-999.0);
@@ -184,38 +155,6 @@
     axisMsg->set_damping(0.0);
 
     // other joint physics properties
-<<<<<<< HEAD
-    jointMsg.set_cfm(0.2);
-    jointMsg.set_bounce(0.3);
-    jointMsg.set_velocity(0.4);
-    jointMsg.set_fudge_factor(0.5);
-    jointMsg.set_limit_cfm(0.6);
-    jointMsg.set_limit_erp(0.7);
-    jointMsg.set_suspension_cfm(0.8);
-    jointMsg.set_suspension_erp(0.9);
-  }
-  auto msgWidget = new MessageWidget(&jointMsg);
-
-  // retrieve the message from the message widget and
-  // verify that all values have not been changed.
-  {
-    auto retJointMsg = dynamic_cast<msgs::Joint *>(msgWidget->Msg());
-    EXPECT_TRUE(retJointMsg != nullptr);
-
-    // joint
-    EXPECT_EQ(retJointMsg->name(), "test_joint");
-    EXPECT_EQ(retJointMsg->id(), 1122u);
-    EXPECT_EQ(retJointMsg->parent(), "test_joint_parent");
-    EXPECT_EQ(retJointMsg->parent_id(), 212121u);
-    EXPECT_EQ(retJointMsg->child(), "test_joint_child");
-    EXPECT_EQ(retJointMsg->child_id(), 454545u);
-
-    // type
-    EXPECT_EQ(retJointMsg->type(), msgs::ConvertJointType("revolute"));
-
-    // pose
-    auto poseMsg = retJointMsg->pose();
-=======
     msg.set_cfm(0.2);
     msg.set_bounce(0.3);
     msg.set_velocity(0.4);
@@ -248,7 +187,6 @@
 
     // pose
     auto poseMsg = retMsg->pose();
->>>>>>> d4dcdadd
     auto posMsg = poseMsg.position();
     EXPECT_DOUBLE_EQ(posMsg.x(), 4.0);
     EXPECT_DOUBLE_EQ(posMsg.y(), -1.0);
@@ -259,11 +197,7 @@
     EXPECT_DOUBLE_EQ(quat.Euler().Z(), 0.0);
 
     // axis1
-<<<<<<< HEAD
-    auto axisMsg = jointMsg.mutable_axis1();
-=======
     auto axisMsg = msg.mutable_axis1();
->>>>>>> d4dcdadd
     EXPECT_DOUBLE_EQ(axisMsg->xyz().x(), 1.0);
     EXPECT_DOUBLE_EQ(axisMsg->xyz().y(), 0.0);
     EXPECT_DOUBLE_EQ(axisMsg->xyz().z(), 0.0);
@@ -275,15 +209,14 @@
     EXPECT_DOUBLE_EQ(axisMsg->damping(), 0.0);
 
     // other joint physics properties
-<<<<<<< HEAD
-    EXPECT_DOUBLE_EQ(retJointMsg->cfm(), 0.2);
-    EXPECT_DOUBLE_EQ(retJointMsg->bounce(), 0.3);
-    EXPECT_DOUBLE_EQ(retJointMsg->velocity(), 0.4);
-    EXPECT_DOUBLE_EQ(retJointMsg->fudge_factor(), 0.5);
-    EXPECT_DOUBLE_EQ(retJointMsg->limit_cfm(), 0.6);
-    EXPECT_DOUBLE_EQ(retJointMsg->limit_erp(), 0.7);
-    EXPECT_DOUBLE_EQ(retJointMsg->suspension_cfm(), 0.8);
-    EXPECT_DOUBLE_EQ(retJointMsg->suspension_erp(), 0.9);
+    EXPECT_DOUBLE_EQ(retMsg->cfm(), 0.2);
+    EXPECT_DOUBLE_EQ(retMsg->bounce(), 0.3);
+    EXPECT_DOUBLE_EQ(retMsg->velocity(), 0.4);
+    EXPECT_DOUBLE_EQ(retMsg->fudge_factor(), 0.5);
+    EXPECT_DOUBLE_EQ(retMsg->limit_cfm(), 0.6);
+    EXPECT_DOUBLE_EQ(retMsg->limit_erp(), 0.7);
+    EXPECT_DOUBLE_EQ(retMsg->suspension_cfm(), 0.8);
+    EXPECT_DOUBLE_EQ(retMsg->suspension_erp(), 0.9);
   }
 
   // update fields in the message widget and
@@ -291,136 +224,136 @@
   // Joint type revolute -> universal
   {
     // joint
-    msgWidget->SetPropertyValue("name", QVariant::fromValue(
+    widget->SetPropertyValue("name", QVariant::fromValue(
         std::string("test_joint_updated")));
-    msgWidget->SetPropertyValue("id", 9999999u);
-    msgWidget->SetPropertyValue("parent", QVariant::fromValue(
+    widget->SetPropertyValue("id", 9999999u);
+    widget->SetPropertyValue("parent", QVariant::fromValue(
         std::string("test_joint_parent_updated")));
-    msgWidget->SetPropertyValue("parent_id", 1u);
-    msgWidget->SetPropertyValue("child", QVariant::fromValue(
+    widget->SetPropertyValue("parent_id", 1u);
+    widget->SetPropertyValue("child", QVariant::fromValue(
         std::string("test_joint_child_updated")));
-    msgWidget->SetPropertyValue("child_id", 2u);
+    widget->SetPropertyValue("child_id", 2u);
 
     // type
-    msgWidget->SetPropertyValue("type", QVariant::fromValue(
+    widget->SetPropertyValue("type", QVariant::fromValue(
         msgs::Joint_Type_Name(msgs::Joint_Type_UNIVERSAL)));
 
     // pose
     math::Vector3d pos(2.0, 9.0, -4.0);
     math::Quaterniond quat(0.0, 0.0, 1.57);
-    msgWidget->SetPropertyValue("pose", QVariant::fromValue(
+    widget->SetPropertyValue("pose", QVariant::fromValue(
         math::Pose3d(pos, quat)));
 
     // axis1
-    msgWidget->SetPropertyValue("axis1::xyz", QVariant::fromValue(
+    widget->SetPropertyValue("axis1::xyz", QVariant::fromValue(
         math::Vector3d::UnitY));
-    msgWidget->SetPropertyValue("axis1::use_parent_model_frame",
+    widget->SetPropertyValue("axis1::use_parent_model_frame",
         true);
-    msgWidget->SetPropertyValue("axis1::limit_lower", -1.2);
-    msgWidget->SetPropertyValue("axis1::limit_upper", -1.0);
-    msgWidget->SetPropertyValue("axis1::limit_effort", 1.0);
-    msgWidget->SetPropertyValue("axis1::limit_velocity", 100.0);
-    msgWidget->SetPropertyValue("axis1::damping", 0.9);
+    widget->SetPropertyValue("axis1::limit_lower", -1.2);
+    widget->SetPropertyValue("axis1::limit_upper", -1.0);
+    widget->SetPropertyValue("axis1::limit_effort", 1.0);
+    widget->SetPropertyValue("axis1::limit_velocity", 100.0);
+    widget->SetPropertyValue("axis1::damping", 0.9);
 
     // axis2
-    msgWidget->SetPropertyValue("axis2::xyz", QVariant::fromValue(
+    widget->SetPropertyValue("axis2::xyz", QVariant::fromValue(
         math::Vector3d::UnitZ));
-    msgWidget->SetPropertyValue("axis2::use_parent_model_frame",
+    widget->SetPropertyValue("axis2::use_parent_model_frame",
         true);
-    msgWidget->SetPropertyValue("axis2::limit_lower", -3.2);
-    msgWidget->SetPropertyValue("axis2::limit_upper", -3.0);
-    msgWidget->SetPropertyValue("axis2::limit_effort", 3.0);
-    msgWidget->SetPropertyValue("axis2::limit_velocity", 300.0);
-    msgWidget->SetPropertyValue("axis2::damping", 3.9);
+    widget->SetPropertyValue("axis2::limit_lower", -3.2);
+    widget->SetPropertyValue("axis2::limit_upper", -3.0);
+    widget->SetPropertyValue("axis2::limit_effort", 3.0);
+    widget->SetPropertyValue("axis2::limit_velocity", 300.0);
+    widget->SetPropertyValue("axis2::damping", 3.9);
 
     // other joint physics properties
-    msgWidget->SetPropertyValue("cfm", 0.9);
-    msgWidget->SetPropertyValue("bounce", 0.8);
-    msgWidget->SetPropertyValue("velocity", 0.7);
-    msgWidget->SetPropertyValue("fudge_factor", 0.6);
-    msgWidget->SetPropertyValue("limit_cfm", 0.5);
-    msgWidget->SetPropertyValue("limit_erp", 0.4);
-    msgWidget->SetPropertyValue("suspension_cfm", 0.3);
-    msgWidget->SetPropertyValue("suspension_erp", 0.2);
+    widget->SetPropertyValue("cfm", 0.9);
+    widget->SetPropertyValue("bounce", 0.8);
+    widget->SetPropertyValue("velocity", 0.7);
+    widget->SetPropertyValue("fudge_factor", 0.6);
+    widget->SetPropertyValue("limit_cfm", 0.5);
+    widget->SetPropertyValue("limit_erp", 0.4);
+    widget->SetPropertyValue("suspension_cfm", 0.3);
+    widget->SetPropertyValue("suspension_erp", 0.2);
   }
 
   // verify widget values
   {
     // joint
-    EXPECT_EQ(msgWidget->PropertyValue("name").value<std::string>(),
+    EXPECT_EQ(widget->PropertyValue("name").value<std::string>(),
         "test_joint_updated");
-    EXPECT_EQ(msgWidget->PropertyValue("id"), 9999999u);
-    EXPECT_EQ(msgWidget->PropertyValue("parent").value<std::string>(),
+    EXPECT_EQ(widget->PropertyValue("id"), 9999999u);
+    EXPECT_EQ(widget->PropertyValue("parent").value<std::string>(),
         "test_joint_parent_updated");
-    EXPECT_EQ(msgWidget->PropertyValue("parent_id"), 1u);
-    EXPECT_EQ(msgWidget->PropertyValue("child").value<std::string>(),
+    EXPECT_EQ(widget->PropertyValue("parent_id"), 1u);
+    EXPECT_EQ(widget->PropertyValue("child").value<std::string>(),
         "test_joint_child_updated");
-    EXPECT_EQ(msgWidget->PropertyValue("child_id"), 2u);
+    EXPECT_EQ(widget->PropertyValue("child_id"), 2u);
 
     // type
-    msgWidget->SetPropertyValue("type", QVariant::fromValue(
+    widget->SetPropertyValue("type", QVariant::fromValue(
         msgs::Joint_Type_Name(msgs::Joint_Type_UNIVERSAL)));
 
     // pose
     math::Vector3d pos(2.0, 9.0, -4.0);
     math::Quaterniond quat(0.0, 0.0, 1.57);
-    EXPECT_EQ(msgWidget->PropertyValue("pose").value<math::Pose3d>(),
+    EXPECT_EQ(widget->PropertyValue("pose").value<math::Pose3d>(),
         math::Pose3d(pos, quat));
 
     // axis1
-    EXPECT_EQ(msgWidget->PropertyValue(
+    EXPECT_EQ(widget->PropertyValue(
         "axis1::xyz").value<math::Vector3d>(), math::Vector3d::UnitY);
-    EXPECT_EQ(msgWidget->PropertyValue(
+    EXPECT_EQ(widget->PropertyValue(
         "axis1::use_parent_model_frame").toBool(), true);
-    EXPECT_DOUBLE_EQ(msgWidget->PropertyValue(
+    EXPECT_DOUBLE_EQ(widget->PropertyValue(
         "axis1::limit_lower").toDouble(), -1.2);
-    EXPECT_DOUBLE_EQ(msgWidget->PropertyValue(
+    EXPECT_DOUBLE_EQ(widget->PropertyValue(
         "axis1::limit_upper").toDouble(), -1.0);
-    EXPECT_DOUBLE_EQ(msgWidget->PropertyValue(
+    EXPECT_DOUBLE_EQ(widget->PropertyValue(
         "axis1::limit_effort").toDouble(), 1.0);
-    EXPECT_DOUBLE_EQ(msgWidget->PropertyValue(
+    EXPECT_DOUBLE_EQ(widget->PropertyValue(
         "axis1::limit_velocity").toDouble(), 100.0);
-    EXPECT_DOUBLE_EQ(msgWidget->PropertyValue(
+    EXPECT_DOUBLE_EQ(widget->PropertyValue(
         "axis1::damping").toDouble(), 0.9);
 
     // axis2
-    EXPECT_EQ(msgWidget->PropertyValue(
+    EXPECT_EQ(widget->PropertyValue(
         "axis2::xyz").value<math::Vector3d>(), math::Vector3d::UnitZ);
-    EXPECT_EQ(msgWidget->PropertyValue(
+    EXPECT_EQ(widget->PropertyValue(
         "axis1::use_parent_model_frame").toBool(), true);
-    EXPECT_DOUBLE_EQ(msgWidget->PropertyValue(
+    EXPECT_DOUBLE_EQ(widget->PropertyValue(
         "axis2::limit_lower").toDouble(), -3.2);
-    EXPECT_DOUBLE_EQ(msgWidget->PropertyValue(
+    EXPECT_DOUBLE_EQ(widget->PropertyValue(
         "axis2::limit_upper").toDouble(), -3.0);
-    EXPECT_DOUBLE_EQ(msgWidget->PropertyValue(
+    EXPECT_DOUBLE_EQ(widget->PropertyValue(
         "axis2::limit_effort").toDouble(), 3.0);
-    EXPECT_DOUBLE_EQ(msgWidget->PropertyValue(
+    EXPECT_DOUBLE_EQ(widget->PropertyValue(
         "axis2::limit_velocity").toDouble(), 300.0);
-    EXPECT_DOUBLE_EQ(msgWidget->PropertyValue(
+    EXPECT_DOUBLE_EQ(widget->PropertyValue(
         "axis2::damping").toDouble(), 3.9);
 
     // other joint physics properties
-    EXPECT_DOUBLE_EQ(msgWidget->PropertyValue(
+    EXPECT_DOUBLE_EQ(widget->PropertyValue(
         "cfm").toDouble(), 0.9);
-    EXPECT_DOUBLE_EQ(msgWidget->PropertyValue(
+    EXPECT_DOUBLE_EQ(widget->PropertyValue(
         "bounce").toDouble(), 0.8);
-    EXPECT_DOUBLE_EQ(msgWidget->PropertyValue(
+    EXPECT_DOUBLE_EQ(widget->PropertyValue(
         "velocity").toDouble(), 0.7);
-    EXPECT_DOUBLE_EQ(msgWidget->PropertyValue(
+    EXPECT_DOUBLE_EQ(widget->PropertyValue(
         "fudge_factor").toDouble(), 0.6);
-    EXPECT_DOUBLE_EQ(msgWidget->PropertyValue(
+    EXPECT_DOUBLE_EQ(widget->PropertyValue(
         "limit_cfm").toDouble(), 0.5);
-    EXPECT_DOUBLE_EQ(msgWidget->PropertyValue(
+    EXPECT_DOUBLE_EQ(widget->PropertyValue(
         "limit_erp").toDouble(), 0.4);
-    EXPECT_DOUBLE_EQ(msgWidget->PropertyValue(
+    EXPECT_DOUBLE_EQ(widget->PropertyValue(
         "suspension_cfm").toDouble(), 0.3);
-    EXPECT_DOUBLE_EQ(msgWidget->PropertyValue(
+    EXPECT_DOUBLE_EQ(widget->PropertyValue(
         "suspension_erp").toDouble(), 0.2);
   }
 
   // verify updates in new msg
   {
-    auto retJointMsg = dynamic_cast<msgs::Joint *>(msgWidget->Msg());
+    auto retJointMsg = dynamic_cast<msgs::Joint *>(widget->Msg());
     EXPECT_TRUE(retJointMsg != nullptr);
 
     // joint
@@ -485,82 +418,82 @@
   // Joint type universal -> ball
   {
     // joint
-    msgWidget->SetPropertyValue("name", QVariant::fromValue(
+    widget->SetPropertyValue("name", QVariant::fromValue(
         std::string("test_joint_updated2")));
-    msgWidget->SetPropertyValue("id", 2222222u);
-    msgWidget->SetPropertyValue("parent", QVariant::fromValue(
+    widget->SetPropertyValue("id", 2222222u);
+    widget->SetPropertyValue("parent", QVariant::fromValue(
         std::string("test_joint_parent_updated2")));
-    msgWidget->SetPropertyValue("parent_id", 10u);
-    msgWidget->SetPropertyValue("child", QVariant::fromValue(
+    widget->SetPropertyValue("parent_id", 10u);
+    widget->SetPropertyValue("child", QVariant::fromValue(
         std::string("test_joint_child_updated2")));
-    msgWidget->SetPropertyValue("child_id", 20u);
+    widget->SetPropertyValue("child_id", 20u);
 
     // type
-    msgWidget->SetPropertyValue("type", QVariant::fromValue(
+    widget->SetPropertyValue("type", QVariant::fromValue(
         msgs::Joint_Type_Name(msgs::Joint_Type_BALL)));
 
     // pose
     math::Vector3d pos(-2.0, 1.0, 2.0);
     math::Quaterniond quat(0.0, 0.0, 0.0);
-    msgWidget->SetPropertyValue("pose", QVariant::fromValue(
+    widget->SetPropertyValue("pose", QVariant::fromValue(
         math::Pose3d(pos, quat)));
 
     // other joint physics properties
-    msgWidget->SetPropertyValue("cfm", 0.19);
-    msgWidget->SetPropertyValue("bounce", 0.18);
-    msgWidget->SetPropertyValue("velocity", 2.7);
-    msgWidget->SetPropertyValue("fudge_factor", 0.26);
-    msgWidget->SetPropertyValue("limit_cfm", 0.15);
-    msgWidget->SetPropertyValue("limit_erp", 0.24);
-    msgWidget->SetPropertyValue("suspension_cfm", 0.13);
-    msgWidget->SetPropertyValue("suspension_erp", 0.12);
+    widget->SetPropertyValue("cfm", 0.19);
+    widget->SetPropertyValue("bounce", 0.18);
+    widget->SetPropertyValue("velocity", 2.7);
+    widget->SetPropertyValue("fudge_factor", 0.26);
+    widget->SetPropertyValue("limit_cfm", 0.15);
+    widget->SetPropertyValue("limit_erp", 0.24);
+    widget->SetPropertyValue("suspension_cfm", 0.13);
+    widget->SetPropertyValue("suspension_erp", 0.12);
   }
 
   // verify widget values
   {
     // joint
-    EXPECT_EQ(msgWidget->PropertyValue("name").value<std::string>(),
+    EXPECT_EQ(widget->PropertyValue("name").value<std::string>(),
         "test_joint_updated2");
-    EXPECT_EQ(msgWidget->PropertyValue("id"), 2222222u);
-    EXPECT_EQ(msgWidget->PropertyValue("parent").value<std::string>(),
+    EXPECT_EQ(widget->PropertyValue("id"), 2222222u);
+    EXPECT_EQ(widget->PropertyValue("parent").value<std::string>(),
         "test_joint_parent_updated2");
-    EXPECT_EQ(msgWidget->PropertyValue("parent_id"), 10u);
-    EXPECT_EQ(msgWidget->PropertyValue("child").value<std::string>(),
+    EXPECT_EQ(widget->PropertyValue("parent_id"), 10u);
+    EXPECT_EQ(widget->PropertyValue("child").value<std::string>(),
         "test_joint_child_updated2");
-    EXPECT_EQ(msgWidget->PropertyValue("child_id"), 20u);
+    EXPECT_EQ(widget->PropertyValue("child_id"), 20u);
 
     // type
-    msgWidget->SetPropertyValue("type", QVariant::fromValue(
+    widget->SetPropertyValue("type", QVariant::fromValue(
         msgs::Joint_Type_Name(msgs::Joint_Type_BALL)));
 
     // pose
     math::Vector3d pos(-2.0, 1.0, 2.0);
     math::Quaterniond quat(0.0, 0.0, 0.0);
-    EXPECT_EQ(msgWidget->PropertyValue("pose"), QVariant::fromValue(
+    EXPECT_EQ(widget->PropertyValue("pose"), QVariant::fromValue(
         math::Pose3d(pos, quat)));
 
     // other joint physics properties
-    EXPECT_DOUBLE_EQ(msgWidget->PropertyValue(
+    EXPECT_DOUBLE_EQ(widget->PropertyValue(
         "cfm").toDouble(), 0.19);
-    EXPECT_DOUBLE_EQ(msgWidget->PropertyValue(
+    EXPECT_DOUBLE_EQ(widget->PropertyValue(
         "bounce").toDouble(), 0.18);
-    EXPECT_DOUBLE_EQ(msgWidget->PropertyValue(
+    EXPECT_DOUBLE_EQ(widget->PropertyValue(
         "velocity").toDouble(), 2.7);
-    EXPECT_DOUBLE_EQ(msgWidget->PropertyValue(
+    EXPECT_DOUBLE_EQ(widget->PropertyValue(
         "fudge_factor").toDouble(), 0.26);
-    EXPECT_DOUBLE_EQ(msgWidget->PropertyValue(
+    EXPECT_DOUBLE_EQ(widget->PropertyValue(
         "limit_cfm").toDouble(), 0.15);
-    EXPECT_DOUBLE_EQ(msgWidget->PropertyValue(
+    EXPECT_DOUBLE_EQ(widget->PropertyValue(
         "limit_erp").toDouble(), 0.24);
-    EXPECT_DOUBLE_EQ(msgWidget->PropertyValue(
+    EXPECT_DOUBLE_EQ(widget->PropertyValue(
         "suspension_cfm").toDouble(), 0.13);
-    EXPECT_DOUBLE_EQ(msgWidget->PropertyValue(
+    EXPECT_DOUBLE_EQ(widget->PropertyValue(
         "suspension_erp").toDouble(), 0.12);
   }
 
   // verify updates in new msg
   {
-    auto retJointMsg = dynamic_cast<msgs::Joint *>(msgWidget->Msg());
+    auto retJointMsg = dynamic_cast<msgs::Joint *>(widget->Msg());
     EXPECT_TRUE(retJointMsg != nullptr);
 
     // joint
@@ -595,49 +528,16 @@
     EXPECT_DOUBLE_EQ(retJointMsg->suspension_cfm(), 0.13);
     EXPECT_DOUBLE_EQ(retJointMsg->suspension_erp(), 0.12);
   }
-=======
-    EXPECT_DOUBLE_EQ(retMsg->cfm(), 0.2);
-    EXPECT_DOUBLE_EQ(retMsg->bounce(), 0.3);
-    EXPECT_DOUBLE_EQ(retMsg->velocity(), 0.4);
-    EXPECT_DOUBLE_EQ(retMsg->fudge_factor(), 0.5);
-    EXPECT_DOUBLE_EQ(retMsg->limit_cfm(), 0.6);
-    EXPECT_DOUBLE_EQ(retMsg->limit_erp(), 0.7);
-    EXPECT_DOUBLE_EQ(retMsg->suspension_cfm(), 0.8);
-    EXPECT_DOUBLE_EQ(retMsg->suspension_erp(), 0.9);
-  }
-
-  delete widget;
->>>>>>> d4dcdadd
-  EXPECT_TRUE(stop());
-}
-
-/////////////////////////////////////////////////
-<<<<<<< HEAD
-=======
+  EXPECT_TRUE(stop());
+}
+
+/////////////////////////////////////////////////
 // Test nested pose and color fields
->>>>>>> d4dcdadd
 TEST(MessageWidgetTest, VisualMsgWidget)
 {
   setVerbosity(4);
   EXPECT_TRUE(initApp());
 
-<<<<<<< HEAD
-  msgs::Visual visualMsg;
-
-  {
-    // visual
-    visualMsg.set_name("test_visual");
-    visualMsg.set_id(12345u);
-    visualMsg.set_parent_name("test_visual_parent");
-    visualMsg.set_parent_id(54321u);
-    visualMsg.set_cast_shadows(true);
-    visualMsg.set_transparency(0.0);
-    visualMsg.set_visible(true);
-    visualMsg.set_delete_me(false);
-    visualMsg.set_is_static(false);
-    msgs::Set(visualMsg.mutable_scale(),
-        math::Vector3d(1.0, 1.0, 1.0));
-=======
   // Message
   msgs::Visual msg;
   {
@@ -652,30 +552,21 @@
     msg.set_delete_me(false);
     msg.set_is_static(false);
     msgs::Set(msg.mutable_scale(), math::Vector3d(1.0, 1.0, 1.0));
->>>>>>> d4dcdadd
 
     // pose
     math::Vector3d pos(2.0, 3.0, 4.0);
     math::Quaterniond quat(1.57, 0.0, 0.0);
-<<<<<<< HEAD
-    msgs::Set(visualMsg.mutable_pose(),
-        math::Pose3d(pos, quat));
+    msgs::Set(msg.mutable_pose(), math::Pose3d(pos, quat));
 
     // geometry
-    auto geometryMsg = visualMsg.mutable_geometry();
+    auto geometryMsg = msg.mutable_geometry();
     geometryMsg->set_type(msgs::Geometry::CYLINDER);
     auto cylinderGeomMsg = geometryMsg->mutable_cylinder();
     cylinderGeomMsg->set_radius(3.0);
     cylinderGeomMsg->set_length(0.2);
 
     // material
-    auto materialMsg = visualMsg.mutable_material();
-=======
-    msgs::Set(msg.mutable_pose(), math::Pose3d(pos, quat));
-
-    // material
     auto materialMsg = msg.mutable_material();
->>>>>>> d4dcdadd
     materialMsg->set_shader_type(msgs::Material::Material::VERTEX);
     materialMsg->set_normal_map("test_normal_map");
     msgs::Set(materialMsg->mutable_ambient(), math::Color(0.0, 1.0, 0.0, 1.0));
@@ -683,38 +574,13 @@
     msgs::Set(materialMsg->mutable_specular(), math::Color(1.0, 1.0, 1.0, 0.6));
     msgs::Set(materialMsg->mutable_emissive(), math::Color(0.0, 0.5, 0.2, 1.0));
     materialMsg->set_lighting(true);
-<<<<<<< HEAD
-=======
-
->>>>>>> d4dcdadd
+
     // material::script
     auto scriptMsg = materialMsg->mutable_script();
     scriptMsg->add_uri("test_script_uri_0");
     scriptMsg->add_uri("test_script_uri_1");
     scriptMsg->set_name("test_script_name");
   }
-<<<<<<< HEAD
-  auto msgWidget = new MessageWidget(&visualMsg);
-
-  // retrieve the message from the message widget and
-  // verify that all values have not been changed.
-  {
-    auto retVisualMsg =
-        dynamic_cast<msgs::Visual *>(msgWidget->Msg());
-    EXPECT_TRUE(retVisualMsg != nullptr);
-
-    // visual
-    EXPECT_EQ(retVisualMsg->name(), "test_visual");
-    EXPECT_EQ(retVisualMsg->id(), 12345u);
-    EXPECT_EQ(retVisualMsg->parent_name(), "test_visual_parent");
-    EXPECT_EQ(retVisualMsg->parent_id(), 54321u);
-    EXPECT_EQ(retVisualMsg->cast_shadows(), true);
-    EXPECT_DOUBLE_EQ(retVisualMsg->transparency(), 0.0);
-    EXPECT_EQ(retVisualMsg->visible(), true);
-    EXPECT_EQ(retVisualMsg->delete_me(), false);
-    EXPECT_EQ(retVisualMsg->is_static(), false);
-    auto scaleMsg = retVisualMsg->scale();
-=======
 
   // Create widget
   auto widget = new MessageWidget(&msg);
@@ -737,17 +603,12 @@
     EXPECT_EQ(retMsg->is_static(), false);
 
     auto scaleMsg = retMsg->scale();
->>>>>>> d4dcdadd
     EXPECT_DOUBLE_EQ(scaleMsg.x(), 1.0);
     EXPECT_DOUBLE_EQ(scaleMsg.y(), 1.0);
     EXPECT_DOUBLE_EQ(scaleMsg.z(), 1.0);
 
     // pose
-<<<<<<< HEAD
-    auto poseMsg = retVisualMsg->pose();
-=======
     auto poseMsg = retMsg->pose();
->>>>>>> d4dcdadd
     auto posMsg = poseMsg.position();
     EXPECT_DOUBLE_EQ(posMsg.x(), 2.0);
     EXPECT_DOUBLE_EQ(posMsg.y(), 3.0);
@@ -757,20 +618,15 @@
     EXPECT_DOUBLE_EQ(quat.Euler().Y(), 0.0);
     EXPECT_DOUBLE_EQ(quat.Euler().Z(), 0.0);
 
-<<<<<<< HEAD
     // geometry
-    auto geometryMsg = retVisualMsg->geometry();
+    auto geometryMsg = retMsg->geometry();
     EXPECT_EQ(geometryMsg.type(), msgs::Geometry::CYLINDER);
     auto cylinderGeomMsg = geometryMsg.cylinder();
     EXPECT_DOUBLE_EQ(cylinderGeomMsg.radius(), 3.0);
     EXPECT_DOUBLE_EQ(cylinderGeomMsg.length(), 0.2);
 
     // material
-    auto materialMsg = retVisualMsg->material();
-=======
-    // material
     auto materialMsg = retMsg->material();
->>>>>>> d4dcdadd
     EXPECT_EQ(materialMsg.shader_type(), msgs::Material::Material::VERTEX);
     EXPECT_EQ(materialMsg.normal_map(), "test_normal_map");
     auto ambientMsg = materialMsg.ambient();
@@ -794,10 +650,7 @@
     EXPECT_DOUBLE_EQ(emissiveMsg.b(), 0.2f);
     EXPECT_DOUBLE_EQ(emissiveMsg.a(), 1.0f);
     EXPECT_EQ(materialMsg.lighting(), true);
-<<<<<<< HEAD
-=======
-
->>>>>>> d4dcdadd
+
     // material::script
     auto scriptMsg = materialMsg.script();
     EXPECT_EQ(scriptMsg.uri(0), "test_script_uri_0");
@@ -805,186 +658,6 @@
     EXPECT_EQ(scriptMsg.name(), "test_script_name");
   }
 
-<<<<<<< HEAD
-  // update fields in the message widget and
-  // verify that the new message contains the updated values.
-  {
-    // visual
-    msgWidget->SetPropertyValue("name", QVariant::fromValue(
-        std::string("test_visual_updated")));
-    msgWidget->SetPropertyValue("id", 11111u);
-    msgWidget->SetPropertyValue("parent_name", QVariant::fromValue(
-        std::string("test_visual_parent_updated")));
-    msgWidget->SetPropertyValue("parent_id", 55555u);
-    msgWidget->SetPropertyValue("cast_shadows", false);
-    msgWidget->SetPropertyValue("transparency", 1.0);
-    msgWidget->SetPropertyValue("visible", false);
-    msgWidget->SetPropertyValue("delete_me", true);
-    msgWidget->SetPropertyValue("is_static", true);
-    msgWidget->SetPropertyValue("scale", QVariant::fromValue(
-        math::Vector3d(2.0, 1.5, 0.5)));
-
-    // pose
-    math::Vector3d pos(-2.0, -3.0, -4.0);
-    math::Quaterniond quat(0.0, 1.57, 0.0);
-    msgWidget->SetPropertyValue("pose", QVariant::fromValue(
-        math::Pose3d(pos, quat)));
-
-    // geometry
-    msgs::Geometry newGeom;
-    newGeom.set_type(msgs::Geometry::BOX);
-    msgs::Set(newGeom.mutable_box()->mutable_size(),
-              math::Vector3d(5.0, 3.0, 4.0));
-    msgWidget->SetPropertyValue("geometry", QVariant::fromValue(
-        newGeom));
-
-    // material
-    msgWidget->SetPropertyValue("material::normal_map", QVariant::fromValue(
-        std::string("test_normal_map_updated")));
-    msgWidget->SetPropertyValue("material::ambient", QVariant::fromValue(
-        math::Color(0.2, 0.3, 0.4, 0.5)));
-    msgWidget->SetPropertyValue("material::diffuse", QVariant::fromValue(
-        math::Color(0.1, 0.8, 0.6, 0.4)));
-    msgWidget->SetPropertyValue("material::specular", QVariant::fromValue(
-        math::Color(0.5, 0.4, 0.3, 0.2)));
-    msgWidget->SetPropertyValue("material::emissive", QVariant::fromValue(
-        math::Color(0.4, 0.6, 0.8, 0.1)));
-    msgWidget->SetPropertyValue("material::lighting", false);
-    // material::script
-    msgWidget->SetPropertyValue("material::script::name", QVariant::fromValue(
-        std::string("test_script_name_updated")));
-  }
-
-  // verify widget values
-  {
-    EXPECT_EQ(msgWidget->PropertyValue(
-        "name").value<std::string>(), "test_visual_updated");
-    EXPECT_EQ(msgWidget->PropertyValue(
-        "id"), 11111u);
-    EXPECT_EQ(msgWidget->PropertyValue(
-        "parent_name").value<std::string>(), "test_visual_parent_updated");
-    EXPECT_EQ(msgWidget->PropertyValue(
-        "parent_id"), 55555u);
-    EXPECT_EQ(msgWidget->PropertyValue(
-        "cast_shadows").toBool(), false);
-    EXPECT_DOUBLE_EQ(msgWidget->PropertyValue(
-        "transparency").toDouble(), 1.0);
-    EXPECT_EQ(msgWidget->PropertyValue(
-        "visible").toBool(), false);
-    EXPECT_EQ(msgWidget->PropertyValue(
-        "delete_me").toBool(), true);
-    EXPECT_EQ(msgWidget->PropertyValue(
-        "is_static").toBool(), true);
-    EXPECT_EQ(msgWidget->PropertyValue(
-        "scale").value<math::Vector3d>(), math::Vector3d(2.0, 1.5, 0.5));
-
-    // pose
-    math::Vector3d pos(-2.0, -3.0, -4.0);
-    math::Quaterniond quat(0.0, 1.57, 0.0);
-    EXPECT_EQ(msgWidget->PropertyValue("pose"), QVariant::fromValue(
-        math::Pose3d(pos, quat)));
-
-    // geometry
-    auto geomValue =
-        msgWidget->PropertyValue("geometry").value<msgs::Geometry>();
-    EXPECT_EQ(msgs::ConvertGeometryType(geomValue.type()), "box");
-    EXPECT_EQ(msgs::Convert(geomValue.box().size()),
-              math::Vector3d(5.0, 3.0, 4.0));
-
-    // material
-    EXPECT_EQ(msgWidget->PropertyValue(
-        "material::normal_map").value<std::string>(),
-        "test_normal_map_updated");
-    EXPECT_EQ(msgWidget->PropertyValue("material::ambient"),
-        QVariant::fromValue(math::Color(0.2, 0.3, 0.4, 0.5)));
-    EXPECT_EQ(msgWidget->PropertyValue("material::diffuse"),
-        QVariant::fromValue(math::Color(0.1, 0.8, 0.6, 0.4)));
-    EXPECT_EQ(msgWidget->PropertyValue("material::specular"),
-        QVariant::fromValue(math::Color(0.5, 0.4, 0.3, 0.2)));
-    EXPECT_EQ(msgWidget->PropertyValue("material::emissive"),
-        QVariant::fromValue(math::Color(0.4, 0.6, 0.8, 0.1)));
-    EXPECT_EQ(msgWidget->PropertyValue("material::lighting").toBool(), false);
-    // material::script
-    EXPECT_EQ(msgWidget->PropertyValue(
-        "material::script::name").value<std::string>(),
-        "test_script_name_updated");
-  }
-
-  // verify updates in new msg
-  {
-    auto retVisualMsg =
-        dynamic_cast<msgs::Visual *>(msgWidget->Msg());
-    EXPECT_TRUE(retVisualMsg != nullptr);
-
-    // visual
-    EXPECT_EQ(retVisualMsg->name(), "test_visual_updated");
-    EXPECT_EQ(retVisualMsg->id(), 11111u);
-    EXPECT_EQ(retVisualMsg->parent_name(), "test_visual_parent_updated");
-    EXPECT_EQ(retVisualMsg->parent_id(), 55555u);
-    EXPECT_EQ(retVisualMsg->cast_shadows(), false);
-    EXPECT_DOUBLE_EQ(retVisualMsg->transparency(), 1.0);
-    EXPECT_EQ(retVisualMsg->visible(), false);
-    EXPECT_EQ(retVisualMsg->delete_me(), true);
-    EXPECT_EQ(retVisualMsg->is_static(), true);
-    auto scaleMsg = retVisualMsg->scale();
-    EXPECT_DOUBLE_EQ(scaleMsg.x(), 2.0);
-    EXPECT_DOUBLE_EQ(scaleMsg.y(), 1.5);
-    EXPECT_DOUBLE_EQ(scaleMsg.z(), 0.5);
-
-    // pose
-    auto poseMsg = retVisualMsg->pose();
-    auto posMsg = poseMsg.position();
-    EXPECT_DOUBLE_EQ(posMsg.x(), -2.0);
-    EXPECT_DOUBLE_EQ(posMsg.y(), -3.0);
-    EXPECT_DOUBLE_EQ(posMsg.z(), -4.0);
-    auto quat = msgs::Convert(poseMsg.orientation());
-    EXPECT_DOUBLE_EQ(quat.Euler().X(), 0.0);
-    EXPECT_LT(fabs(quat.Euler().Y() - 1.57), 0.0001);
-    EXPECT_DOUBLE_EQ(quat.Euler().Z(), 0.0);
-
-    // geometry
-    auto geometryMsg = retVisualMsg->geometry();
-    EXPECT_EQ(geometryMsg.type(), msgs::Geometry::BOX);
-    auto boxGeomMsg = geometryMsg.box();
-    auto boxGeomSizeMsg = boxGeomMsg.size();
-    EXPECT_DOUBLE_EQ(boxGeomSizeMsg.x(), 5.0);
-    EXPECT_DOUBLE_EQ(boxGeomSizeMsg.y(), 3.0);
-    EXPECT_DOUBLE_EQ(boxGeomSizeMsg.z(), 4.0);
-
-    // material
-    auto materialMsg = retVisualMsg->material();
-    EXPECT_EQ(materialMsg.shader_type(), msgs::Material::Material::VERTEX);
-    EXPECT_EQ(materialMsg.normal_map(), "test_normal_map_updated");
-    auto ambientMsg = materialMsg.ambient();
-    EXPECT_DOUBLE_EQ(ambientMsg.r(), 0.2f);
-    EXPECT_DOUBLE_EQ(ambientMsg.g(), 0.3f);
-    EXPECT_DOUBLE_EQ(ambientMsg.b(), 0.4f);
-    EXPECT_DOUBLE_EQ(ambientMsg.a(), 0.5f);
-    auto diffuseMsg = materialMsg.diffuse();
-    EXPECT_DOUBLE_EQ(diffuseMsg.r(), 0.1f);
-    EXPECT_DOUBLE_EQ(diffuseMsg.g(), 0.8f);
-    EXPECT_DOUBLE_EQ(diffuseMsg.b(), 0.6f);
-    EXPECT_DOUBLE_EQ(diffuseMsg.a(), 0.4f);
-    auto specularMsg = materialMsg.specular();
-    EXPECT_DOUBLE_EQ(specularMsg.r(), 0.5f);
-    EXPECT_DOUBLE_EQ(specularMsg.g(), 0.4f);
-    EXPECT_DOUBLE_EQ(specularMsg.b(), 0.3f);
-    EXPECT_DOUBLE_EQ(specularMsg.a(), 0.2f);
-    auto emissiveMsg = materialMsg.emissive();
-    EXPECT_DOUBLE_EQ(emissiveMsg.r(), 0.4f);
-    EXPECT_DOUBLE_EQ(emissiveMsg.g(), 0.6f);
-    EXPECT_DOUBLE_EQ(emissiveMsg.b(), 0.8f);
-    EXPECT_DOUBLE_EQ(emissiveMsg.a(), 0.1f);
-    EXPECT_EQ(materialMsg.lighting(), false);
-    // material::script
-    auto scriptMsg = materialMsg.script();
-    EXPECT_EQ(scriptMsg.uri(0), "test_script_uri_0");
-    EXPECT_EQ(scriptMsg.uri(1), "test_script_uri_1");
-    EXPECT_EQ(scriptMsg.name(), "test_script_name_updated");
-  }
-
-  delete msgWidget;
-=======
   // Update from message
   {
     // visual
@@ -1083,8 +756,185 @@
     EXPECT_EQ(scriptMsg.name(), "test_script_name_2");
   }
 
+  // update fields in the message widget and
+  // verify that the new message contains the updated values.
+  {
+    // visual
+    widget->SetPropertyValue("name", QVariant::fromValue(
+        std::string("test_visual_updated")));
+    widget->SetPropertyValue("id", 11111u);
+    widget->SetPropertyValue("parent_name", QVariant::fromValue(
+        std::string("test_visual_parent_updated")));
+    widget->SetPropertyValue("parent_id", 55555u);
+    widget->SetPropertyValue("cast_shadows", false);
+    widget->SetPropertyValue("transparency", 1.0);
+    widget->SetPropertyValue("visible", false);
+    widget->SetPropertyValue("delete_me", true);
+    widget->SetPropertyValue("is_static", true);
+    widget->SetPropertyValue("scale", QVariant::fromValue(
+        math::Vector3d(2.0, 1.5, 0.5)));
+
+    // pose
+    math::Vector3d pos(-2.0, -3.0, -4.0);
+    math::Quaterniond quat(0.0, 1.57, 0.0);
+    widget->SetPropertyValue("pose", QVariant::fromValue(
+        math::Pose3d(pos, quat)));
+
+    // geometry
+    msgs::Geometry newGeom;
+    newGeom.set_type(msgs::Geometry::BOX);
+    msgs::Set(newGeom.mutable_box()->mutable_size(),
+              math::Vector3d(5.0, 3.0, 4.0));
+    widget->SetPropertyValue("geometry", QVariant::fromValue(
+        newGeom));
+
+    // material
+    widget->SetPropertyValue("material::normal_map", QVariant::fromValue(
+        std::string("test_normal_map_updated")));
+    widget->SetPropertyValue("material::ambient", QVariant::fromValue(
+        math::Color(0.2, 0.3, 0.4, 0.5)));
+    widget->SetPropertyValue("material::diffuse", QVariant::fromValue(
+        math::Color(0.1, 0.8, 0.6, 0.4)));
+    widget->SetPropertyValue("material::specular", QVariant::fromValue(
+        math::Color(0.5, 0.4, 0.3, 0.2)));
+    widget->SetPropertyValue("material::emissive", QVariant::fromValue(
+        math::Color(0.4, 0.6, 0.8, 0.1)));
+    widget->SetPropertyValue("material::lighting", false);
+    // material::script
+    widget->SetPropertyValue("material::script::name", QVariant::fromValue(
+        std::string("test_script_name_updated")));
+  }
+
+  // verify widget values
+  {
+    EXPECT_EQ(widget->PropertyValue(
+        "name").value<std::string>(), "test_visual_updated");
+    EXPECT_EQ(widget->PropertyValue(
+        "id"), 11111u);
+    EXPECT_EQ(widget->PropertyValue(
+        "parent_name").value<std::string>(), "test_visual_parent_updated");
+    EXPECT_EQ(widget->PropertyValue(
+        "parent_id"), 55555u);
+    EXPECT_EQ(widget->PropertyValue(
+        "cast_shadows").toBool(), false);
+    EXPECT_DOUBLE_EQ(widget->PropertyValue(
+        "transparency").toDouble(), 1.0);
+    EXPECT_EQ(widget->PropertyValue(
+        "visible").toBool(), false);
+    EXPECT_EQ(widget->PropertyValue(
+        "delete_me").toBool(), true);
+    EXPECT_EQ(widget->PropertyValue(
+        "is_static").toBool(), true);
+    EXPECT_EQ(widget->PropertyValue(
+        "scale").value<math::Vector3d>(), math::Vector3d(2.0, 1.5, 0.5));
+
+    // pose
+    math::Vector3d pos(-2.0, -3.0, -4.0);
+    math::Quaterniond quat(0.0, 1.57, 0.0);
+    EXPECT_EQ(widget->PropertyValue("pose"), QVariant::fromValue(
+        math::Pose3d(pos, quat)));
+
+    // geometry
+    auto geomValue =
+        widget->PropertyValue("geometry").value<msgs::Geometry>();
+    EXPECT_EQ(msgs::ConvertGeometryType(geomValue.type()), "box");
+    EXPECT_EQ(msgs::Convert(geomValue.box().size()),
+              math::Vector3d(5.0, 3.0, 4.0));
+
+    // material
+    EXPECT_EQ(widget->PropertyValue(
+        "material::normal_map").value<std::string>(),
+        "test_normal_map_updated");
+    EXPECT_EQ(widget->PropertyValue("material::ambient"),
+        QVariant::fromValue(math::Color(0.2, 0.3, 0.4, 0.5)));
+    EXPECT_EQ(widget->PropertyValue("material::diffuse"),
+        QVariant::fromValue(math::Color(0.1, 0.8, 0.6, 0.4)));
+    EXPECT_EQ(widget->PropertyValue("material::specular"),
+        QVariant::fromValue(math::Color(0.5, 0.4, 0.3, 0.2)));
+    EXPECT_EQ(widget->PropertyValue("material::emissive"),
+        QVariant::fromValue(math::Color(0.4, 0.6, 0.8, 0.1)));
+    EXPECT_EQ(widget->PropertyValue("material::lighting").toBool(), false);
+    // material::script
+    EXPECT_EQ(widget->PropertyValue(
+        "material::script::name").value<std::string>(),
+        "test_script_name_updated");
+  }
+
+  // verify updates in new msg
+  {
+    auto retMsg =
+        dynamic_cast<msgs::Visual *>(widget->Msg());
+    EXPECT_TRUE(retMsg != nullptr);
+
+    // visual
+    EXPECT_EQ(retMsg->name(), "test_visual_updated");
+    EXPECT_EQ(retMsg->id(), 11111u);
+    EXPECT_EQ(retMsg->parent_name(), "test_visual_parent_updated");
+    EXPECT_EQ(retMsg->parent_id(), 55555u);
+    EXPECT_EQ(retMsg->cast_shadows(), false);
+    EXPECT_DOUBLE_EQ(retMsg->transparency(), 1.0);
+    EXPECT_EQ(retMsg->visible(), false);
+    EXPECT_EQ(retMsg->delete_me(), true);
+    EXPECT_EQ(retMsg->is_static(), true);
+    auto scaleMsg = retMsg->scale();
+    EXPECT_DOUBLE_EQ(scaleMsg.x(), 2.0);
+    EXPECT_DOUBLE_EQ(scaleMsg.y(), 1.5);
+    EXPECT_DOUBLE_EQ(scaleMsg.z(), 0.5);
+
+    // pose
+    auto poseMsg = retMsg->pose();
+    auto posMsg = poseMsg.position();
+    EXPECT_DOUBLE_EQ(posMsg.x(), -2.0);
+    EXPECT_DOUBLE_EQ(posMsg.y(), -3.0);
+    EXPECT_DOUBLE_EQ(posMsg.z(), -4.0);
+    auto quat = msgs::Convert(poseMsg.orientation());
+    EXPECT_DOUBLE_EQ(quat.Euler().X(), 0.0);
+    EXPECT_LT(fabs(quat.Euler().Y() - 1.57), 0.0001);
+    EXPECT_DOUBLE_EQ(quat.Euler().Z(), 0.0);
+
+    // geometry
+    auto geometryMsg = retMsg->geometry();
+    EXPECT_EQ(geometryMsg.type(), msgs::Geometry::BOX);
+    auto boxGeomMsg = geometryMsg.box();
+    auto boxGeomSizeMsg = boxGeomMsg.size();
+    EXPECT_DOUBLE_EQ(boxGeomSizeMsg.x(), 5.0);
+    EXPECT_DOUBLE_EQ(boxGeomSizeMsg.y(), 3.0);
+    EXPECT_DOUBLE_EQ(boxGeomSizeMsg.z(), 4.0);
+
+    // material
+    auto materialMsg = retMsg->material();
+    EXPECT_EQ(materialMsg.shader_type(), msgs::Material::Material::VERTEX);
+    EXPECT_EQ(materialMsg.normal_map(), "test_normal_map_updated");
+    auto ambientMsg = materialMsg.ambient();
+    EXPECT_DOUBLE_EQ(ambientMsg.r(), 0.2f);
+    EXPECT_DOUBLE_EQ(ambientMsg.g(), 0.3f);
+    EXPECT_DOUBLE_EQ(ambientMsg.b(), 0.4f);
+    EXPECT_DOUBLE_EQ(ambientMsg.a(), 0.5f);
+    auto diffuseMsg = materialMsg.diffuse();
+    EXPECT_DOUBLE_EQ(diffuseMsg.r(), 0.1f);
+    EXPECT_DOUBLE_EQ(diffuseMsg.g(), 0.8f);
+    EXPECT_DOUBLE_EQ(diffuseMsg.b(), 0.6f);
+    EXPECT_DOUBLE_EQ(diffuseMsg.a(), 0.4f);
+    auto specularMsg = materialMsg.specular();
+    EXPECT_DOUBLE_EQ(specularMsg.r(), 0.5f);
+    EXPECT_DOUBLE_EQ(specularMsg.g(), 0.4f);
+    EXPECT_DOUBLE_EQ(specularMsg.b(), 0.3f);
+    EXPECT_DOUBLE_EQ(specularMsg.a(), 0.2f);
+    auto emissiveMsg = materialMsg.emissive();
+    EXPECT_DOUBLE_EQ(emissiveMsg.r(), 0.4f);
+    EXPECT_DOUBLE_EQ(emissiveMsg.g(), 0.6f);
+    EXPECT_DOUBLE_EQ(emissiveMsg.b(), 0.8f);
+    EXPECT_DOUBLE_EQ(emissiveMsg.a(), 0.1f);
+    EXPECT_EQ(materialMsg.lighting(), false);
+
+    // material::script
+    auto scriptMsg = materialMsg.script();
+    EXPECT_EQ(scriptMsg.uri(0), "test_script_uri_0");
+    EXPECT_EQ(scriptMsg.uri(1), "test_script_uri_1");
+    EXPECT_EQ(scriptMsg.name(), "test_script_name_updated");
+  }
+
   delete widget;
->>>>>>> d4dcdadd
   EXPECT_TRUE(stop());
 }
 
@@ -1305,22 +1155,22 @@
     auto scriptMsg = materialMsg->mutable_script();
     scriptMsg->set_name("test_script_name");
   }
-  auto msgWidget = new MessageWidget(&visualMsg);
-  msgWidget->show();
+  auto widget = new MessageWidget(&visualMsg);
+  widget->show();
 
   // Check that only top-level widgets are visible by default
   {
-    EXPECT_TRUE(msgWidget->WidgetVisible("id"));
-    EXPECT_TRUE(msgWidget->WidgetVisible("pose"));
-    EXPECT_TRUE(msgWidget->WidgetVisible("geometry"));
-    EXPECT_TRUE(msgWidget->WidgetVisible("material"));
-    EXPECT_FALSE(msgWidget->WidgetVisible("material::diffuse"));
-    EXPECT_FALSE(msgWidget->WidgetVisible("material::script::name"));
+    EXPECT_TRUE(widget->WidgetVisible("id"));
+    EXPECT_TRUE(widget->WidgetVisible("pose"));
+    EXPECT_TRUE(widget->WidgetVisible("geometry"));
+    EXPECT_TRUE(widget->WidgetVisible("material"));
+    EXPECT_FALSE(widget->WidgetVisible("material::diffuse"));
+    EXPECT_FALSE(widget->WidgetVisible("material::script::name"));
   }
 
   // Expand nested collapsible widgets and check they become visible
   {
-    auto material = msgWidget->PropertyWidgetByName("material");
+    auto material = widget->PropertyWidgetByName("material");
     ASSERT_NE(material, nullptr);
 
     auto button = material->findChild<QPushButton *>();
@@ -1328,52 +1178,52 @@
 
     button->click();
 
-    EXPECT_TRUE(msgWidget->WidgetVisible("material::diffuse"));
+    EXPECT_TRUE(widget->WidgetVisible("material::diffuse"));
     // Checking that `script` is visible, since `name` is an only child
-    EXPECT_TRUE(msgWidget->WidgetVisible("material::script::name"));
+    EXPECT_TRUE(widget->WidgetVisible("material::script::name"));
   }
 
   // set different types of widgets to be not visibile
   {
     // primitive widget
-    msgWidget->SetWidgetVisible("id", false);
+    widget->SetWidgetVisible("id", false);
     // custom pose message widget
-    msgWidget->SetWidgetVisible("pose", false);
+    widget->SetWidgetVisible("pose", false);
     // custom geometry message widget
-    msgWidget->SetWidgetVisible("geometry", false);
+    widget->SetWidgetVisible("geometry", false);
     // widget inside a group widget
-    msgWidget->SetWidgetVisible("material::diffuse", false);
+    widget->SetWidgetVisible("material::diffuse", false);
     // widget two levels deep
-    msgWidget->SetWidgetVisible("material::script::name", false);
+    widget->SetWidgetVisible("material::script::name", false);
     // group widget
-    msgWidget->SetWidgetVisible("material", false);
-
-    EXPECT_EQ(msgWidget->WidgetVisible("id"), false);
-    EXPECT_EQ(msgWidget->WidgetVisible("pose"), false);
-    EXPECT_EQ(msgWidget->WidgetVisible("geometry"), false);
-    EXPECT_EQ(msgWidget->WidgetVisible("material::diffuse"), false);
-    EXPECT_EQ(msgWidget->WidgetVisible("material::script::name"), false);
-    EXPECT_EQ(msgWidget->WidgetVisible("material"), false);
+    widget->SetWidgetVisible("material", false);
+
+    EXPECT_EQ(widget->WidgetVisible("id"), false);
+    EXPECT_EQ(widget->WidgetVisible("pose"), false);
+    EXPECT_EQ(widget->WidgetVisible("geometry"), false);
+    EXPECT_EQ(widget->WidgetVisible("material::diffuse"), false);
+    EXPECT_EQ(widget->WidgetVisible("material::script::name"), false);
+    EXPECT_EQ(widget->WidgetVisible("material"), false);
   }
 
   // set visible back to true
   {
-    msgWidget->SetWidgetVisible("id", true);
-    msgWidget->SetWidgetVisible("pose", true);
-    msgWidget->SetWidgetVisible("geometry", true);
-    msgWidget->SetWidgetVisible("material::diffuse", true);
-    msgWidget->SetWidgetVisible("material::script::name", true);
-    msgWidget->SetWidgetVisible("material", true);
-
-    EXPECT_EQ(msgWidget->WidgetVisible("id"), true);
-    EXPECT_EQ(msgWidget->WidgetVisible("pose"), true);
-    EXPECT_EQ(msgWidget->WidgetVisible("geometry"), true);
-    EXPECT_EQ(msgWidget->WidgetVisible("material::diffuse"), true);
-    EXPECT_EQ(msgWidget->WidgetVisible("material::script::name"), true);
-    EXPECT_EQ(msgWidget->WidgetVisible("material"), true);
-  }
-
-  delete msgWidget;
+    widget->SetWidgetVisible("id", true);
+    widget->SetWidgetVisible("pose", true);
+    widget->SetWidgetVisible("geometry", true);
+    widget->SetWidgetVisible("material::diffuse", true);
+    widget->SetWidgetVisible("material::script::name", true);
+    widget->SetWidgetVisible("material", true);
+
+    EXPECT_EQ(widget->WidgetVisible("id"), true);
+    EXPECT_EQ(widget->WidgetVisible("pose"), true);
+    EXPECT_EQ(widget->WidgetVisible("geometry"), true);
+    EXPECT_EQ(widget->WidgetVisible("material::diffuse"), true);
+    EXPECT_EQ(widget->WidgetVisible("material::script::name"), true);
+    EXPECT_EQ(widget->WidgetVisible("material"), true);
+  }
+
+  delete widget;
   EXPECT_TRUE(stop());
 }
 
@@ -1534,19 +1384,11 @@
   msg->set_z(3);
 
   // Create widget from message
-<<<<<<< HEAD
-  auto messageWidget = new MessageWidget(msg);
-  EXPECT_TRUE(messageWidget != nullptr);
-
-  // Check we got a vector 3d widget
-  auto propWidget = messageWidget->PropertyWidgetByName("");
-=======
   auto widget = new MessageWidget(msg);
   ASSERT_NE(widget, nullptr);
 
   // Check we got a vector 3d widget
   auto propWidget = widget->PropertyWidgetByName("");
->>>>>>> d4dcdadd
   ASSERT_NE(propWidget, nullptr);
 
   auto vector3Widget = qobject_cast<Vector3dWidget *>(propWidget);
@@ -1554,17 +1396,10 @@
 
   // Connect signals
   int vector3SignalCount = 0;
-<<<<<<< HEAD
-  messageWidget->connect(messageWidget, &MessageWidget::ValueChanged,
-    [&vector3SignalCount](const std::string &_name, QVariant _var)
-    {
-      auto v = _var.value<ignition::math::Vector3d>();
-=======
   widget->connect(widget, &MessageWidget::ValueChanged,
     [&vector3SignalCount](const std::string &_name, QVariant _var)
     {
       auto v = _var.value<math::Vector3d>();
->>>>>>> d4dcdadd
 
       EXPECT_EQ(_name, "");
 
@@ -1582,13 +1417,10 @@
       }
     });
 
-<<<<<<< HEAD
   // Check default vector3
-  EXPECT_EQ(messageWidget->PropertyValue("").value<math::Vector3d>(),
+  EXPECT_EQ(widget->PropertyValue("").value<math::Vector3d>(),
       math::Vector3d(1, -2, 3));
 
-=======
->>>>>>> d4dcdadd
   // Get axes spins
   auto spins = vector3Widget->findChildren<QDoubleSpinBox *>();
   EXPECT_EQ(spins.size(), 3);
@@ -1607,11 +1439,7 @@
   combos[0]->setCurrentIndex(4);
   EXPECT_EQ(vector3SignalCount, 2);
 
-<<<<<<< HEAD
-  delete messageWidget;
-=======
   delete widget;
->>>>>>> d4dcdadd
   EXPECT_TRUE(stop());
 }
 
@@ -1629,21 +1457,6 @@
   msg->set_a(0.4);
 
   // Create widget from message
-<<<<<<< HEAD
-  auto messageWidget = new MessageWidget(msg);
-  EXPECT_TRUE(messageWidget != nullptr);
-
-  // Check we got a color widget
-  auto propWidget = messageWidget->PropertyWidgetByName("");
-  EXPECT_NE(propWidget, nullptr);
-
-  auto colorWidget = qobject_cast<ColorWidget *>(propWidget);
-  EXPECT_NE(colorWidget, nullptr);
-
-  // Connect signals
-  bool signalReceived = false;
-  messageWidget->connect(messageWidget, &MessageWidget::ValueChanged,
-=======
   auto widget = new MessageWidget(msg);
   ASSERT_NE(widget, nullptr);
 
@@ -1657,7 +1470,6 @@
   // Connect signals
   bool signalReceived = false;
   widget->connect(widget, &MessageWidget::ValueChanged,
->>>>>>> d4dcdadd
     [&signalReceived](const std::string &_name, QVariant _var)
     {
       auto v = _var.value<math::Color>();
@@ -1666,13 +1478,10 @@
       signalReceived = true;
     });
 
-<<<<<<< HEAD
   // Check default color (opaque white)
-  EXPECT_EQ(messageWidget->PropertyValue("").value<math::Color>(),
+  EXPECT_EQ(widget->PropertyValue("").value<math::Color>(),
       math::Color(0.1, 0.2, 0.3, 0.4));
 
-=======
->>>>>>> d4dcdadd
   // Get signal emitting widgets
   auto spins = colorWidget->findChildren<QDoubleSpinBox *>();
   EXPECT_EQ(spins.size(), 4);
@@ -1684,11 +1493,7 @@
   // Check callback was called
   EXPECT_TRUE(signalReceived);
 
-<<<<<<< HEAD
-  delete messageWidget;
-=======
   delete widget;
->>>>>>> d4dcdadd
   EXPECT_TRUE(stop());
 }
 
@@ -1707,21 +1512,6 @@
             math::Quaterniond(-0.4, -0.5, -0.6));
 
   // Create widget from message
-<<<<<<< HEAD
-  auto messageWidget = new MessageWidget(msg);
-  EXPECT_TRUE(messageWidget != nullptr);
-
-  // Check we got a pose widget
-  auto propWidget = messageWidget->PropertyWidgetByName("");
-  EXPECT_NE(propWidget, nullptr);
-
-  auto poseWidget = qobject_cast<Pose3dWidget *>(propWidget);
-  EXPECT_NE(poseWidget, nullptr);
-
-  // Connect signals
-  bool signalReceived = false;
-  messageWidget->connect(messageWidget, &MessageWidget::ValueChanged,
-=======
   auto widget = new MessageWidget(msg);
   ASSERT_NE(widget, nullptr);
 
@@ -1735,7 +1525,6 @@
   // Connect signals
   bool signalReceived = false;
   widget->connect(widget, &MessageWidget::ValueChanged,
->>>>>>> d4dcdadd
     [&signalReceived](const std::string &_name, QVariant _var)
     {
       auto v = _var.value<math::Pose3d>();
@@ -1744,13 +1533,10 @@
       signalReceived = true;
     });
 
-<<<<<<< HEAD
   // Check default pose
-  EXPECT_EQ(messageWidget->PropertyValue("").value<math::Pose3d>(),
+  EXPECT_EQ(widget->PropertyValue("").value<math::Pose3d>(),
       math::Pose3d(0.1, 0.2, 0.3, -0.4, -0.5, -0.6));
 
-=======
->>>>>>> d4dcdadd
   // Get signal emitting widgets
   auto spins = poseWidget->findChildren<QDoubleSpinBox *>();
   EXPECT_EQ(spins.size(), 6);
@@ -1762,8 +1548,7 @@
   // Check callback was called
   EXPECT_TRUE(signalReceived);
 
-<<<<<<< HEAD
-  delete messageWidget;
+  delete widget;
   EXPECT_TRUE(stop());
 }
 
@@ -1781,11 +1566,11 @@
   cylinder->set_radius(0.5);
 
   // Create widget from message
-  auto messageWidget = new MessageWidget(msg);
-  EXPECT_TRUE(messageWidget != nullptr);
+  auto widget = new MessageWidget(msg);
+  EXPECT_TRUE(widget != nullptr);
 
   // Check we got a geometry widget
-  auto propWidget = messageWidget->PropertyWidgetByName("");
+  auto propWidget = widget->PropertyWidgetByName("");
   EXPECT_NE(propWidget, nullptr);
 
   auto geometryWidget = qobject_cast<GeometryWidget *>(propWidget);
@@ -1793,7 +1578,7 @@
 
   // Connect signals
   bool signalReceived = false;
-  messageWidget->connect(messageWidget, &MessageWidget::ValueChanged,
+  widget->connect(widget, &MessageWidget::ValueChanged,
     [&signalReceived](const std::string &_name, QVariant _var)
     {
       auto v = _var.value<msgs::Geometry>();
@@ -1804,7 +1589,7 @@
     });
 
   // Check value
-  auto value = messageWidget->PropertyValue("").value<msgs::Geometry>();
+  auto value = widget->PropertyValue("").value<msgs::Geometry>();
   EXPECT_EQ(value.type(), msgs::Geometry::CYLINDER);
   EXPECT_DOUBLE_EQ(value.cylinder().length(), 10.0);
   EXPECT_DOUBLE_EQ(value.cylinder().radius(), 0.5);
@@ -1820,7 +1605,7 @@
   // Check callback was called
   EXPECT_TRUE(signalReceived);
 
-  delete messageWidget;
+  delete widget;
   EXPECT_TRUE(stop());
 }
 
@@ -1835,11 +1620,11 @@
   msg->set_type(msgs::Visual::LINK);
 
   // Create widget from message
-  auto messageWidget = new MessageWidget(msg);
-  EXPECT_TRUE(messageWidget != nullptr);
+  auto widget = new MessageWidget(msg);
+  EXPECT_TRUE(widget != nullptr);
 
   // Check we got an enum widget
-  auto propWidget = messageWidget->PropertyWidgetByName("type");
+  auto propWidget = widget->PropertyWidgetByName("type");
   EXPECT_NE(propWidget, nullptr);
 
   auto enumWidget = qobject_cast<EnumWidget *>(propWidget);
@@ -1847,7 +1632,7 @@
 
   // Connect signals
   bool signalReceived = false;
-  messageWidget->connect(messageWidget, &MessageWidget::ValueChanged,
+  widget->connect(widget, &MessageWidget::ValueChanged,
     [&signalReceived](const std::string &_name, QVariant _var)
     {
       auto v = _var.value<std::string>();
@@ -1857,7 +1642,7 @@
     });
 
   // Check default value
-  EXPECT_EQ(messageWidget->PropertyValue("type").value<std::string>(),
+  EXPECT_EQ(widget->PropertyValue("type").value<std::string>(),
       std::string("LINK"));
 
   auto label = enumWidget->findChild<QLabel *>();
@@ -1876,10 +1661,7 @@
   // Check callback was called
   EXPECT_TRUE(signalReceived);
 
-  delete messageWidget;
-=======
   delete widget;
->>>>>>> d4dcdadd
   EXPECT_TRUE(stop());
 }
 
