--- conflicted
+++ resolved
@@ -133,10 +133,7 @@
 /////////////////////////////////////////////////
 void Plugin::DeleteLater()
 {
-<<<<<<< HEAD
-=======
   this->dataPtr->deleteLaterRequested = true;
->>>>>>> 0ee47473
   if (this->parent())
   {
     qobject_cast<QWidget *>(this->parent())->close();
