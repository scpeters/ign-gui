/*
 * Copyright (C) 2017 Open Source Robotics Foundation
 *
 * Licensed under the Apache License, Version 2.0 (the "License");
 * you may not use this file except in compliance with the License.
 * You may obtain a copy of the License at
 *
 *     http://www.apache.org/licenses/LICENSE-2.0
 *
 * Unless required by applicable law or agreed to in writing, software
 * distributed under the License is distributed on an "AS IS" BASIS,
 * WITHOUT WARRANTIES OR CONDITIONS OF ANY KIND, either express or implied.
 * See the License for the specific language governing permissions and
 * limitations under the License.
 *
 */

#include <unordered_set>

#include <ignition/common/Console.hh>
#include "ignition/gui/Application.hh"
#include "ignition/gui/Helpers.hh"
#include "ignition/gui/MainWindow.hh"
#include "ignition/gui/Plugin.hh"

/// \brief Used to store information about anchors set by the user.
struct Anchors
{
  /// \brief Name of target item, which can be "window" or the
  /// title of another plugin.
  std::string target;

  /// \brief Vector of anchor lines, where the first is the plugin's own line
  /// and the second is the line on the target.
  std::vector<std::pair<std::string, std::string>> lines;
};

/// \brief Set of all possible lines.
static const std::unordered_set<std::string> kAnchorLineSet{
    "top",
    "bottom",
    "left",
    "right",
    "horizontalCenter",
    "verticalCenter",
    "baseline"};

/// \brief Properties which shouldn't be saved or loaded
static const std::unordered_set<std::string> kIgnoredProps{
    "objectName",
    "pluginName",
    "anchored"};

class ignition::gui::PluginPrivate
{
  /// \brief Set this to true if the plugin should be deleted as soon as it has
  ///  a parent.
  public: bool deleteLater{false};

  /// \brief Holds the value of the `delete_later` attribute on the
  /// configuration. Subclasses can check this value for example to return
  /// before the end of LoadConfig.
  public: bool deleteLaterRequested{false};

  /// \brief Pointer to item generated with plugin's QML
  public: QQuickItem *pluginItem{nullptr};

  /// \brief Pointer to wrapping card item
  public: QQuickItem *cardItem{nullptr};

  /// \brief Map of card properties to be passed to QML card object.
  /// Accepts all QML Pane properties plus custom Igntiion GUI properties.
  /// https://doc.qt.io/qt-5/qml-qtquick-controls2-pane-members.html
  public: std::map<std::string, QVariant> cardProperties;

  /// \brief Holds all anchor information
  public: Anchors anchors;
};

using namespace ignition;
using namespace gui;

/////////////////////////////////////////////////
Plugin::Plugin() : dataPtr(new PluginPrivate)
{
}

/////////////////////////////////////////////////
Plugin::~Plugin()
{
  delete this->dataPtr->pluginItem;
}

/////////////////////////////////////////////////
void Plugin::Load(const tinyxml2::XMLElement *_pluginElem)
{
  if (!_pluginElem)
  {
    ignerr << "Failed to load plugin with a NULL element." << std::endl;
    return;
  }

  // TODO(anyone): Too complicated to deep clone elements with tinyxml2, storing
  // string for now and consider moving away from tinyxml
  tinyxml2::XMLPrinter printer;
  if (!_pluginElem->Accept(&printer))
  {
    ignwarn << "There was an error parsing the plugin element for " <<
        "[" << this->title << "]." << std::endl;
  }
  else
  {
    this->configStr = std::string(printer.CStr());
  }

  // Qml file
  std::string filename = _pluginElem->Attribute("filename");

  // This let's <filename>.qml use <pluginclass> functions and properties
  auto context = new QQmlContext(App()->Engine()->rootContext());
  context->setContextProperty(QString::fromStdString(filename), this);

  // Instantiate plugin QML file into a component
  std::string qmlFile(":/" + filename + "/" + filename + ".qml");
  QQmlComponent component(App()->Engine(), QString::fromStdString(qmlFile));

  // Create an item for the plugin
  this->dataPtr->pluginItem =
      qobject_cast<QQuickItem *>(component.create(context));
  if (!this->dataPtr->pluginItem)
  {
    ignerr << "Failed to instantiate QML file [" << qmlFile << "]." << std::endl
           << "* Are you sure it's been added to the .qrc file?" << std::endl
           << "* Are you sure the file is valid QML? "
           << "You can check with the `qmlscene` tool" << std::endl;
    return;
  }

  // Load common configuration
  this->LoadCommonConfig(_pluginElem->FirstChildElement("ignition-gui"));

  // Load custom configuration
  this->LoadConfig(_pluginElem);
}

/////////////////////////////////////////////////
void Plugin::LoadCommonConfig(const tinyxml2::XMLElement *_ignGuiElem)
{
  if (nullptr == _ignGuiElem)
    return;

  if (auto elem = _ignGuiElem->FirstChildElement("title"))
  {
    this->title = elem->GetText();
  }

  // Delete later
  if (auto elem = _ignGuiElem->FirstChildElement("delete_later"))
  {
    // Store param
    elem->QueryBoolText(&this->dataPtr->deleteLaterRequested);

    // Use it
    if (this->dataPtr->deleteLaterRequested)
      this->DeleteLater();
  }

  // Properties
  for (auto propElem = _ignGuiElem->FirstChildElement("property");
      propElem != nullptr;
      propElem = propElem->NextSiblingElement("property"))
  {
    std::string key = propElem->Attribute("key");
    std::string type = propElem->Attribute("type");
    QVariant variant;

    if (type == "bool")
    {
      bool value;
      propElem->QueryBoolText(&value);
      variant = QVariant(value);
    }
    else if (type == "int")
    {
      int value;
      propElem->QueryIntText(&value);
      variant = QVariant(value);
    }
    else if (type == "double")
    {
      double value;
      propElem->QueryDoubleText(&value);
      variant = QVariant(value);
    }
    else if (type == "string")
    {
      std::string value = propElem->GetText();
      variant = QVariant(QString::fromStdString(value));
    }
    else
    {
      ignwarn << "Property type [" << type << "] not supported." << std::endl;
      continue;
    }

    this->dataPtr->cardProperties[key] = variant;
  }

  // Anchors
  if (auto anchorElem = _ignGuiElem->FirstChildElement("anchors"))
  {
    this->dataPtr->anchors.target = anchorElem->Attribute("target");
    this->dataPtr->anchors.lines.clear();

    for (auto lineElem = anchorElem->FirstChildElement("line");
        lineElem != nullptr;
        lineElem = lineElem->NextSiblingElement("line"))
    {
      auto ownLine = lineElem->Attribute("own");
      auto targetLine = lineElem->Attribute("target");

      if (kAnchorLineSet.find(ownLine) == kAnchorLineSet.end())
      {
        ignwarn << "Invalid anchor line [" << ownLine << "]" << std::endl;
        continue;
      }

      if (kAnchorLineSet.find(targetLine) == kAnchorLineSet.end())
      {
        ignwarn << "Invalid anchor target line [" << targetLine << "]"
                << std::endl;
        continue;
      }

      this->dataPtr->anchors.lines.push_back(
          std::make_pair(ownLine, targetLine));
    }
  }
}

/////////////////////////////////////////////////
std::string Plugin::ConfigStr()
{
  // TODO(anyone): When plugins override this function they will lose the
  // card updates, must refactor config handling

  // Convert string to XML
  tinyxml2::XMLDocument doc;
  doc.Parse(this->configStr.c_str());

  // <plugin>
  auto pluginElem = doc.FirstChildElement("plugin");
  if (!pluginElem)
  {
    ignerr << "Missing <plugin> element, not updating config string."
           << std::endl;
    return this->configStr;
  }

  // <ignition-gui>
  auto ignGuiElem = pluginElem->FirstChildElement("ignition-gui");
  if (!ignGuiElem)
  {
    ignGuiElem = doc.NewElement("ignition-gui");
    pluginElem->InsertEndChild(ignGuiElem);
  }

  // Clean <property>s
  for (auto propElem = ignGuiElem->FirstChildElement("property");
      propElem != nullptr;)
  {
    auto nextProp = propElem->NextSiblingElement("property");
    ignGuiElem->DeleteChild(propElem);
    propElem = nextProp;
  }

  // Add <property>s
  auto meta = this->CardItem()->metaObject();
  for (int i = 0; i < meta->propertyCount(); ++i)
  {
    auto key = meta->property(i).name();
    auto type = std::string(meta->property(i).typeName());

    // Explicitly skip some keys
    if (kIgnoredProps.find(key) != kAnchorLineSet.end())
      continue;

    // When setting, it will need to be string
    if (type == "QString")
      type = "string";

    std::string value;
    if (type != "double" && type != "int" && type != "bool" && type != "string")
    {
      continue;
    }

    value = this->CardItem()->property(meta->property(i).name())
            .toString().toStdString();

    auto elem = doc.NewElement("property");
    elem->SetAttribute("key", key);
    elem->SetAttribute("type", type.c_str());
    elem->SetText(value.c_str());
    ignGuiElem->InsertEndChild(elem);
  }

  // Remove <anchors> if needed
  // TODO(louise) Support setting anchors from UI and then saving it.
  auto anchored = this->CardItem()->property("anchored").toBool();
  if (!anchored)
  {
    for (auto anchorElem = ignGuiElem->FirstChildElement("anchors");
        anchorElem != nullptr;)
    {
      auto nextAnchor = anchorElem->NextSiblingElement("anchors");
      ignGuiElem->DeleteChild(anchorElem);
      anchorElem = nextAnchor;
    }
  }

  // Then convert XML back to string
  tinyxml2::XMLPrinter printer;
  if (!pluginElem->Accept(&printer))
  {
    ignwarn << "There was an error parsing the plugin element for " <<
        "[" << this->title << "]." << std::endl;
  }
  else
  {
    this->configStr = std::string(printer.CStr());
  }

  return this->configStr;
}

/////////////////////////////////////////////////
// void Plugin::changeEvent(QEvent *_e)
// {
//   if (_e->type() == QEvent::ParentChange && this->parent() &&
//       this->dataPtr->deleteLater)
//   {
//     qobject_cast<QWidget *>(this->parent())->close();
//   }
// }

/////////////////////////////////////////////////
void Plugin::DeleteLater()
{
  this->dataPtr->deleteLaterRequested = true;
//  if (this->parent())
//  {
//    qobject_cast<QWidget *>(this->parent())->close();
//  }
//  else
//  {
//    this->dataPtr->deleteLater = true;
//  }
}

/////////////////////////////////////////////////
bool Plugin::DeleteLaterRequested() const
{
  return this->dataPtr->deleteLaterRequested;
}

/////////////////////////////////////////////////
QQuickItem *Plugin::PluginItem() const
{
  return this->dataPtr->pluginItem;
}

/////////////////////////////////////////////////
QQuickItem *Plugin::CardItem() const
{
  if (!this->dataPtr->pluginItem)
    return nullptr;

  // If already created, just return it
  if (this->dataPtr->cardItem)
    return this->dataPtr->cardItem;

  // Instantiate a card
  std::string qmlFile(":qml/IgnCard.qml");
  QQmlComponent cardComp(App()->Engine(),
      QString(QString::fromStdString(qmlFile)));
  auto cardItem = qobject_cast<QQuickItem *>(cardComp.create());
  if (!cardItem)
  {
    ignerr << "Internal error: Failed to instantiate QML file [" << qmlFile
           << "]" << std::endl;
    return nullptr;
  }

  // C++ ownership
  QQmlEngine::setObjectOwnership(cardItem, QQmlEngine::CppOwnership);

  // Get card parts
  auto cardContentItem = cardItem->findChild<QQuickItem *>("content");
  if (!cardContentItem)
  {
    ignerr << "Null card content QQuickItem!" << std::endl;
    return nullptr;
  }

  auto cardToolbarItem = cardItem->findChild<QQuickItem *>("cardToolbar");
  if (!cardToolbarItem)
  {
    ignerr << "Null toolbar content QQuickItem!" << std::endl;
    return nullptr;
  }

  // Add plugin to card content
  this->dataPtr->pluginItem->setParentItem(cardContentItem);

  // Configure card
  cardItem->setProperty("pluginName",
      QString::fromStdString(this->Title()));

  for (auto prop : this->dataPtr->cardProperties)
  {
    // Skip and only apply once it's reparented
    if (prop.first == "state")
      continue;

    cardItem->setProperty(prop.first.c_str(), prop.second);
  }

  // Adjust size to accomodate plugin if not explicitly set in config
  if (this->dataPtr->cardProperties.find("width") ==
      this->dataPtr->cardProperties.end())
  {
    cardItem->setProperty("width",
        this->dataPtr->pluginItem->property("width").toInt());
  }

  if (this->dataPtr->cardProperties.find("height") ==
      this->dataPtr->cardProperties.end())
  {
    cardItem->setProperty("height",
        this->dataPtr->pluginItem->property("height").toInt());
  }

  this->dataPtr->cardItem = cardItem;

  return cardItem;
}

/////////////////////////////////////////////////
void Plugin::PostParentChanges()
{
  // TODO(louise) Test more configuration combinations, the order of operations
  // may be messing up some use cases.

  // State
  // Change state now that we have a parent
  if (this->dataPtr->cardProperties.find("state") !=
      this->dataPtr->cardProperties.end())
  {
    this->CardItem()->setProperty("state",
        this->dataPtr->cardProperties["state"]);
  }

  // Anchor
  this->ApplyAnchors();

  // Re-apply other properties like size and position if present
  for (auto prop : this->dataPtr->cardProperties)
  {
    if (prop.first == "state")
      continue;

    this->CardItem()->setProperty(prop.first.c_str(), prop.second);
  }
}

/////////////////////////////////////////////////
void Plugin::ApplyAnchors()
{
  if (this->dataPtr->anchors.target.empty() ||
      this->dataPtr->anchors.lines.empty())
  {
    return;
  }
<<<<<<< HEAD

  // Only floating plugins can be anchored
  if (this->CardItem()->property("state") != "floating")
  {
    ignwarn << "Anchors can only be applied on floating state." << std::endl;
    return;
  }
=======
>>>>>>> ad3a0e5d

  // Get target
  QQuickItem *target = nullptr;

  if (this->dataPtr->anchors.target == "window")
  {
    auto win = App()->findChild<MainWindow *>();
    if (!win)
    {
      ignerr << "Internal error: missing window" << std::endl;
      return;
    }

    auto bgItem = win->QuickWindow()->findChild<QQuickItem *>("background");
    if (!bgItem)
    {
      ignerr << "Internal error: missing background item" << std::endl;
      return;
    }

    target = bgItem;
  }
  else
  {
    // See if there's a plugin with that name
    target =
        findFirstByProperty(App()->Engine()->findChildren<QQuickItem *>(),
        "pluginName", QString::fromStdString(this->dataPtr->anchors.target));
  }

  if (!target)
  {
    ignwarn << "Failed to find anchor target [" << this->dataPtr->anchors.target
            << "]" << std::endl;
    return;
  }

  // Reparent so it can be anchored
  this->CardItem()->setParentItem(target);

  // Clear previous anchors
  QMetaObject::invokeMethod(this->CardItem(), "clearAnchors");

<<<<<<< HEAD
  auto cardAnchors = qvariant_cast<QObject *>(
      this->CardItem()->property("anchors"));

=======
>>>>>>> ad3a0e5d
  // Set anchors
  auto cardAnchors = qvariant_cast<QObject *>(
      this->CardItem()->property("anchors"));
  for (auto line : this->dataPtr->anchors.lines)
  {
    cardAnchors->setProperty(line.first.c_str(),
        target->property(line.second.c_str()));
  }
  this->CardItem()->setProperty("anchored", true);
}
<|MERGE_RESOLUTION|>--- conflicted
+++ resolved
@@ -482,7 +482,6 @@
   {
     return;
   }
-<<<<<<< HEAD
 
   // Only floating plugins can be anchored
   if (this->CardItem()->property("state") != "floating")
@@ -490,8 +489,6 @@
     ignwarn << "Anchors can only be applied on floating state." << std::endl;
     return;
   }
-=======
->>>>>>> ad3a0e5d
 
   // Get target
   QQuickItem *target = nullptr;
@@ -535,12 +532,6 @@
   // Clear previous anchors
   QMetaObject::invokeMethod(this->CardItem(), "clearAnchors");
 
-<<<<<<< HEAD
-  auto cardAnchors = qvariant_cast<QObject *>(
-      this->CardItem()->property("anchors"));
-
-=======
->>>>>>> ad3a0e5d
   // Set anchors
   auto cardAnchors = qvariant_cast<QObject *>(
       this->CardItem()->property("anchors"));
