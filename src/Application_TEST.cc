--- conflicted
+++ resolved
@@ -266,142 +266,6 @@
   }
 }
 
-<<<<<<< HEAD
-//////////////////////////////////////////////////
-TEST(ApplicationTest, ExecEmptyWindow)
-{
-  ignition::common::Console::SetVerbosity(4);
-
-  EXPECT_EQ(nullptr, qGuiApp);
-
-  Application app(g_argc, g_argv);
-
-  // Close window after 1 s
-  bool closed = false;
-  QTimer::singleShot(300, [&]
-  {
-    auto wins = app.allWindows();
-    ASSERT_EQ(wins.size(), 3);
-
-    wins[0]->close();
-    closed = true;
-  });
-
-  // Exec empty window
-  EXPECT_TRUE(app.Initialize(InitializeType::kMainWindow));
-
-  app.exec();
-
-  // Make sure timer was triggered
-  EXPECT_TRUE(closed);
-}
-
-//////////////////////////////////////////////////
-/*TEST(ApplicationTest, ExecStandalone)
-{
-  ignition::common::Console::SetVerbosity(4);
-
-  EXPECT_EQ(nullptr, qGuiApp);
-
-  // Empty string
-  {
-    Application app(g_argc, g_argv);
-
-    EXPECT_FALSE(app.ExecStandalone(""));
-  }
-
-  // Bad file
-  {
-    Application app(g_argc, g_argv);
-
-    EXPECT_FALSE(app.ExecStandalone("badfile"));
-  }
-
-  // Good file
-  {
-    Application app(g_argc, g_argv);
-
-    // Add test plugin to path
-    auto testBuildPath = std::string(PROJECT_BINARY_PATH) + "/lib/";
-    app.AddPluginPath(testBuildPath);
-
-    // Close dialog after 1 s
-    bool closed = false;
-    QTimer::singleShot(300, [&] {
-      auto ds = app.allWindows();
-
-      // The main dialog and the hidden undocked dialog from Card.qml
-      EXPECT_EQ(ds.size(), 2);
-
-      EXPECT_TRUE(qobject_cast<QQuickWindow *>(ds[0]));
-      EXPECT_TRUE(qobject_cast<QQuickWindow *>(ds[1]));
-
-      // Close
-      ds[0]->close();
-      closed = true;
-    });
-
-    // Exec test plugin
-    EXPECT_TRUE(app.ExecStandalone("TestPlugin"));
-
-    // Make sure timer was triggered
-    EXPECT_TRUE(closed);
-  }
-}*/
-
-//////////////////////////////////////////////////
-/*TEST(ApplicationTest, runConfig)
-{
-  ignition::common::Console::SetVerbosity(4);
-
-  EXPECT_EQ(nullptr, qGuiApp);
-
-  // Empty string
-  {
-    Application app(g_argc, g_argv);
-
-    EXPECT_FALSE(app.ExecConfig(""));
-  }
-
-  // Bad file
-  {
-    Application app(g_argc, g_argv);
-
-    EXPECT_FALSE(app.ExecConfig("badfile"));
-  }
-
-  // Good file
-  {
-    Application app(g_argc, g_argv);
-
-    // Add test plugin to path
-    auto testBuildPath = std::string(PROJECT_BINARY_PATH) + "/lib/";
-    app.AddPluginPath(testBuildPath);
-
-    // Close window after 1 s
-    bool closed = false;
-    QTimer::singleShot(300, [&]
-    {
-      auto wins = app.allWindows();
-      ASSERT_EQ(wins.size(), 2);
-
-      for (auto win : wins)
-        win->close();
-
-      closed = true;
-    });
-
-    // Exec test config file
-    auto testSourcePath = std::string(PROJECT_SOURCE_PATH) + "/test/";
-    EXPECT_TRUE(app.ExecConfig(testSourcePath + "config/test.config"));
-
-    // Make sure timer was triggered
-    EXPECT_TRUE(closed);
-  }
-}*/
-
-=======
->>>>>>> b1aa8eed
 /////////////////////////////////////////////////
 TEST(ApplicationTest, messageHandler)
 {
