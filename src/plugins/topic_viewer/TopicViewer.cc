--- conflicted
+++ resolved
@@ -285,12 +285,8 @@
 bool TopicViewer::IsPlotable(
     const google::protobuf::FieldDescriptor::Type &_type)
 {
-<<<<<<< HEAD
-    return std::find(this->plotableTypes.begin(), this->plotableTypes.end(),
+  return std::find(this->plotableTypes.begin(), this->plotableTypes.end(),
                      _type) != this->plotableTypes.end();
-=======
-  return std::find(this->plotableTypes.begin(), this->plotableTypes.end(),
-                   _type) != this->plotableTypes.end();
 }
 
 /////////////////////////////////////////////////
@@ -345,7 +341,6 @@
       }
     }
   }
->>>>>>> eb151ad8
 }
 
 
