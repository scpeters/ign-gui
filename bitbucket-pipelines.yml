--- conflicted
+++ resolved
@@ -14,11 +14,7 @@
             build-essential wget cmake cppcheck git mercurial
             qtbase5-dev libqwt-qt5-dev libtinyxml2-dev libprotoc-dev libprotobuf-dev
             libignition-cmake1-dev
-<<<<<<< HEAD
             libignition-common3-dev
-=======
-            libignition-common2-dev
->>>>>>> 0aa6afd6
             libignition-math6-dev
             libignition-msgs2-dev
             libignition-rendering2-dev
