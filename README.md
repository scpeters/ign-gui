[![codecov](https://codecov.io/bb/ignitionrobotics/ign-gui/branch/default/graph/badge.svg)](https://codecov.io/bb/ignitionrobotics/ign-gui/branch/default)

# Ignition gui

** Igntion gui classes and functions for robot applications.**

Ignition gui is a component in the ignition framework, a set
of libraries designed to rapidly develop robot applications.

  [http://ignitionrobotics.org](http://ignitionrobotics.org)

## Installation

Standard installation can be performed in UNIX systems using the following
steps:

    mkdir build/
    cd build/
    cmake ..
    sudo make install

## Uninstallation

To uninstall the software installed with the previous steps:

    cd build/
    sudo make uninstall

## Testing

Tests are built by default. After building, to run all tests:

    make test

To run one specific test:

    ./src/UNIT_Example_TEST

### Disable tests building

To build without tests, on the cmake step, do this instead:

    cmake .. -DENABLE_TESTS_COMPILATION=False

### Test coverage

To build test coverage, first install lcov:

    sudo apt-get install lcov

Configure coverage:

    cmake -DCMAKE_BUILD_TYPE=coverage ../; make

Important: remember to install first

    make install

Run tests:

    make test # or individual test

Make coverage:

    make coverage

See coverage report:

    firefox coverage/index.html

Upload to [codecov.io](https://codecov.io/bb/ignitionrobotics/ign-gui/branch/default):

    bash <(curl -s https://codecov.io/bash) -t <CODECOV_TOKEN>

## Code checker

To run the code checker:

    sh tools/code_check.sh

## Documentation generation

    # TODO

## Plugins

### Finding plugins

Ignition GUI will look for plugins on the following paths, in this order:

1. all paths set on the `IGN_GUI_PLUGIN_PATH` environment variable
1. all paths added by calling `ignition::gui::addPluginPath`
1. `~/.ignition/gui/plugins`
1. plugins which come built into Ignition GUI

### Plugin configuration

Ignition GUI supports loading configuration files (XML) which are passed to
plugins and can be parsed using TinyXml2 (TODO: consider alternative to
Tinyxml).

For example (examples/config/image.config):

    <plugin filename="libImageDisplay.so">
      <title>Without picker</title>
      <topic_picker>false</topic_picker>
      <topic>/rendering/image</topic>
    </plugin>

* Developers can read custom plugin configurations overriding the
  `Plugin::LoadConfig` function.

* Ignition GUI processes a few default parameters before passing the config to
  implemented plugins. These are the parameters handled:

    * `<title>`: The title to be displayed on the plugin's title bar

    * `<has_titlebar>`: Set this to false to remove the title bar

### Built-in plugins

#### Image display

Display images from an Ignition Transport topic.

    ign gui -c examples/config/image.config

or

    ign gui -s libImageDisplay.so

#### Publisher

Publish messages on an Ignition Transport topic.

1. Listen to string messages on the `/echo` topic:

    ign topic -e -t /echo

1. On a new terminal, open the publisher GUI:

    ign gui -s libPublisher.so

1. The GUI is pre-filled to publish "Hello" messages on the `/echo` topic.
   Click "Publish" to publish a message and see it on the terminal.

#### Time panel

* Display sim / real time published on a topic
* Buttons to make play / pause service requests

    ign gui -c examples/config/time.config

#### Topic echo

Echo messages from an Ignition Transport topic.

    ign gui -c examples/config/pubsub.config

#### Requester and Responder

Make custom service requests and serve custom services with these two
plugins.

    ign gui -c examples/config/reqres.config

<<<<<<< HEAD
#### Topic spy

Discover all Ignition Transport topics and introspect their type and value.

    ign gui -c examples/config/spy.config
=======
## Command line

If you have Ignition Tools installed, you can use the `ign gui` command line tool:

`ign gui -h`

    Ignition GUI tool.

      ign gui [options]

    Options:

      -l [ --list ]              List all available plugins.

      -s [ --standalone ] arg    Run a plugin as a standalone window.
                                 Give the plugin filename as an argument

      -c [ --config ] arg        Open the main window with a configuration file.
                                 Give the configuration file path as an argument

      -v [ --verbose ] arg       Adjust the level of console output (0~4).

      -h [ --help ]              Print this help message.

      --force-version <VERSION>  Use a specific library version.

      --versions                 Show the available versions.
>>>>>>> 8c262173

## Examples

### Using as a library

Ignition GUI can be used as a C++ library by other applications.

An example is provided in which an empty window can be opened
programmatically.

Build it as follows:

    cd examples/standalone/window
    mkdir build
    cd build
    cmake ..
    make

Then run it:

    ./window

### Standalone plugin

It's possible to use the command line to load a custom plugin.

First, build an example plugin:

    cd examples/plugin/hello_plugin
    mkdir build
    cd build
    cmake ..
    make

Then copy the generated library to a directory where Ignition GUI can find it:

    cp libhello_plugin.so ~/.ignition/gui/plugins/

Now you can use the command line to open it:

    ign gui -s libhello_plugin.so

#### Example plugins

* `hello_plugin`: A button that prints hello on click.
* `custom_context_menu`: Overrides the default context menu.

### Loading a configuration file

It's possible to use the command line to load a configuration file specifying
plugins to load.

Example configuration files are provided in the `/examples/config` folder.

To run the example `hello.config`:

1. First, build the `hello_plugin` above.

1. Then, load the GUI from the command line with the configuration file:

        ign gui -c examples/config/hello.config
<|MERGE_RESOLUTION|>--- conflicted
+++ resolved
@@ -164,13 +164,6 @@
 
     ign gui -c examples/config/reqres.config
 
-<<<<<<< HEAD
-#### Topic spy
-
-Discover all Ignition Transport topics and introspect their type and value.
-
-    ign gui -c examples/config/spy.config
-=======
 ## Command line
 
 If you have Ignition Tools installed, you can use the `ign gui` command line tool:
@@ -198,7 +191,6 @@
       --force-version <VERSION>  Use a specific library version.
 
       --versions                 Show the available versions.
->>>>>>> 8c262173
 
 ## Examples
 
