--- conflicted
+++ resolved
@@ -42,18 +42,8 @@
   ignition::common::DirIter endIter;
   for (common::DirIter file(exampleConfigPath); file != endIter; ++file)
   {
-<<<<<<< HEAD
     igndbg << *file << std::endl;
 
-    // image.config is broken (issue #40)
-    if ((*file).find("image") != std::string::npos)
-    {
-      ignerr << "skipping " << *file << std::endl;
-      continue;
-    }
-
-=======
->>>>>>> d440a568
     Application app(g_argc, g_argv);
     app.AddPluginPath(std::string(PROJECT_BINARY_PATH) + "/lib");
 
