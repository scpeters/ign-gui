--- conflicted
+++ resolved
@@ -74,25 +74,6 @@
         NOTIFY MaterialAccentChanged
       )
 
-<<<<<<< HEAD
-      /// \brief
-      Q_PROPERTY(
-        bool showPanel
-        READ ShowPanel
-        WRITE SetShowPanel
-        NOTIFY ShowPanelChanged
-      )
-
-      /// \brief
-      Q_PROPERTY(
-        bool showDefaultPanelOpts
-        READ ShowDefaultPanelOpts
-        WRITE SetShowDefaultPanelOpts
-        NOTIFY ShowDefaultPanelOptsChanged
-      )
-
-      /// \brief
-=======
       /// \brief Flag to show side drawer
       Q_PROPERTY(
         bool showDrawer
@@ -110,7 +91,6 @@
       )
 
       /// \brief Flag to show plugins menu
->>>>>>> 9752dc39
       Q_PROPERTY(
         bool showPluginMenu
         READ ShowPluginMenu
@@ -191,31 +171,6 @@
       public: Q_INVOKABLE void SetMaterialAccent(
           const QString &_materialAccent);
 
-<<<<<<< HEAD
-      /// \brief
-      /// \return
-      public: Q_INVOKABLE bool ShowPanel() const;
-
-      /// \brief
-      /// \param[in] _showPanel
-      public: Q_INVOKABLE void SetShowPanel(const bool _showPanel);
-
-      /// \brief
-      /// \return
-      public: Q_INVOKABLE bool ShowDefaultPanelOpts() const;
-
-      /// \brief
-      /// \param[in] _showDefaultPanelOpts
-      public: Q_INVOKABLE void SetShowDefaultPanelOpts(
-          const bool _showDefaultPanelOpts);
-
-      /// \brief
-      /// \return
-      public: Q_INVOKABLE bool ShowPluginMenu() const;
-
-      /// \brief
-      /// \param[in] _showPluginMenu
-=======
       /// \brief Get the flag to show the side drawer.
       /// \return True to show.
       public: Q_INVOKABLE bool ShowDrawer() const;
@@ -239,7 +194,6 @@
 
       /// \brief Set the flag to show the plugin menu.
       /// \param[in] _showPluginMenu True to show.
->>>>>>> 9752dc39
       public: Q_INVOKABLE void SetShowPluginMenu(const bool _showPluginMenu);
 
       /// \brief Callback when load configuration is selected
@@ -263,18 +217,6 @@
       /// \brief Notifies when the accent color has changed.
       signals: void MaterialAccentChanged();
 
-<<<<<<< HEAD
-      /// \brief
-      signals: void ShowPanelChanged();
-
-      /// \brief
-      signals: void ShowDefaultPanelOptsChanged();
-
-      /// \brief
-      signals: void ShowPluginMenuChanged();
-
-      /// \brief
-=======
       /// \brief Notifies when the show drawer flag has changed.
       signals: void ShowDrawerChanged();
 
@@ -285,7 +227,6 @@
       signals: void ShowPluginMenuChanged();
 
       /// \brief Notifies when the window config has changed.
->>>>>>> 9752dc39
       signals: void configChanged();
 
       /// \brief Displays a message to the user
@@ -349,17 +290,10 @@
       std::string materialAccent{""};
 
       /// \brief
-<<<<<<< HEAD
-      bool showPanel{true};
-
-      /// \brief
-      bool showDefaultPanelOpts{true};
-=======
       bool showDrawer{true};
 
       /// \brief
       bool showDefaultDrawerOpts{true};
->>>>>>> 9752dc39
 
       /// \brief
       bool showPluginMenu{true};
