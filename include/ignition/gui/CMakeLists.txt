--- conflicted
+++ resolved
@@ -10,13 +10,10 @@
 add_definitions(${Qt5Core_DEFINITIONS})
 
 set (qt_headers
-<<<<<<< HEAD
-  EditableLabel.hh
-=======
   BoolWidget.hh
   CollapsibleWidget.hh
   ColorWidget.hh
->>>>>>> efb9eb02
+  EditableLabel.hh
   MainWindow.hh
   MessageWidget.hh
   NumberWidget.hh
