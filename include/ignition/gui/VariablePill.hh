--- conflicted
+++ resolved
@@ -163,16 +163,9 @@
       /// \return True if the drag action is valid
       private: bool IsDragValid(const QDropEvent *_evt) const;
 
-<<<<<<< HEAD
-=======
       /// \brief Reapply styles, usually called after a dybamic property change.
       private: void Polish();
 
-      /// \brief Qt signal emitted when a variable label has changed.
-      /// \param[in] _label New variable label.
-      signals: void VariableLabelChanged(const std::string &_label);
-
->>>>>>> a0f5eef8
       /// \brief Qt signal emitted when a child variable pill is added.
       /// \param[in] _id Unique id of the child variable pill.
       /// \param[in] _name Name of variable pill added.
