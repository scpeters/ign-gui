--- conflicted
+++ resolved
@@ -79,17 +79,10 @@
       /// \return True if it is displayed
       public: virtual bool HasTitlebar() {return this->hasTitlebar;}
 
-<<<<<<< HEAD
       /// \brief Get the value of the the `delete_later` attribute on the
       /// configuration file, which defaults to false.
       /// \return The value of `delete_later`.
-      public: bool DeleteLaterRequested();
-=======
-      /// \brief Get the value of the the `delete_later` attribute from the
-      /// configuration file, which defaults to false.
-      /// \return The value of `delete_later`.
       public: bool DeleteLaterRequested() const;
->>>>>>> 017e84ba
 
       /// \brief Show context menu
       /// \param [in] _pos Click position
